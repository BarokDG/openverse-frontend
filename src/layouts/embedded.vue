<template>
  <div class="app">
    <HeaderSection />
    <main class="embedded">
      <Nuxt />
    </main>
  </div>
</template>
<script>
<<<<<<< HEAD
const embedded = {
  name: 'embedded',
=======
import iframeHeight from '~/mixins/iframe-height'
import i18nSync from '~/mixins/i18n-sync'

const embeddedPage = {
  name: 'embedded',
  mixins: [iframeHeight, i18nSync],
>>>>>>> 9ea905b7
  layout: 'embedded',
  head() {
    const i18nHead = this.$nuxtI18nHead({ addSeoAttributes: true })
    return {
      htmlAttrs: { ...i18nHead.htmlAttrs },
      link: [...i18nHead.link],
      meta: [
        {
          hid: 'description',
          name: 'description',
          content: this.$t('seo.descriptions.default'),
        },
        {
          hid: 'og:description',
          name: 'og:description',
          content: this.$t('seo.descriptions.default'),
        },
        ...i18nHead.meta,
      ],
    }
  },
}
<<<<<<< HEAD
export default embedded
=======
export default embeddedPage
>>>>>>> 9ea905b7
</script><|MERGE_RESOLUTION|>--- conflicted
+++ resolved
@@ -7,17 +7,12 @@
   </div>
 </template>
 <script>
-<<<<<<< HEAD
-const embedded = {
-  name: 'embedded',
-=======
 import iframeHeight from '~/mixins/iframe-height'
 import i18nSync from '~/mixins/i18n-sync'
 
 const embeddedPage = {
   name: 'embedded',
   mixins: [iframeHeight, i18nSync],
->>>>>>> 9ea905b7
   layout: 'embedded',
   head() {
     const i18nHead = this.$nuxtI18nHead({ addSeoAttributes: true })
@@ -40,9 +35,5 @@
     }
   },
 }
-<<<<<<< HEAD
-export default embedded
-=======
 export default embeddedPage
->>>>>>> 9ea905b7
 </script>
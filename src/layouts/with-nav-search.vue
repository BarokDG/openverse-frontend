--- conflicted
+++ resolved
@@ -1,14 +1,9 @@
 <template>
   <div class="app">
     <MigrationNotice v-show="isReferredFromCc" />
-<<<<<<< HEAD
+    <TranslationStatusBanner />
     <VHeader />
-    <main class="embedded pt-20">
-=======
-    <TranslationStatusBanner />
-    <HeaderSection :show-nav-search="true" />
     <main class="embedded">
->>>>>>> 5edf3b51
       <Nuxt />
     </main>
   </div>
@@ -25,14 +20,11 @@
 
 const embeddedWithNavSearch = {
   name: 'embedded-with-nav-search',
-<<<<<<< HEAD
   components: {
     MigrationNotice,
+    TranslationStatusBanner,
     VHeader,
   },
-=======
-  components: { TranslationStatusBanner },
->>>>>>> 5edf3b51
   layout: 'embedded-with-nav-search',
   mixins: [iframeHeight],
   head() {

--- conflicted
+++ resolved
@@ -7,18 +7,11 @@
 </template>
 
 <script>
-<<<<<<< HEAD
 import { computed, defineComponent } from '@nuxtjs/composition-api'
+
 import iframeHeight from '~/mixins/iframe-height'
 
 import { useNav } from '~/store/nav'
-=======
-import { defineComponent, useStore } from '@nuxtjs/composition-api'
-
-import iframeHeight from '~/mixins/iframe-height'
-
-import { NAV } from '~/constants/store-modules'
->>>>>>> e8cab9fa
 
 import VTranslationStatusBanner from '~/components/VTranslationStatusBanner.vue'
 

--- conflicted
+++ resolved
@@ -1,12 +1,8 @@
 <template>
   <div class="app">
     <MigrationNotice v-show="isReferredFromCc" />
-<<<<<<< HEAD
+    <TranslationStatusBanner />
     <VHeader />
-=======
-    <TranslationStatusBanner />
-    <HeaderSection />
->>>>>>> 5edf3b51
     <main class="embedded">
       <Nuxt />
     </main>
@@ -23,16 +19,9 @@
 
 const embeddedPage = {
   name: 'embedded',
-  components: { TranslationStatusBanner },
+  components: { VHeader, TranslationStatusBanner },
   layout: 'embedded',
-<<<<<<< HEAD
-  components: {
-    VHeader,
-  },
-  mixins: [iframeHeight, i18nSync],
-=======
   mixins: [iframeHeight],
->>>>>>> 5edf3b51
   head() {
     return this.$nuxtI18nHead({ addSeoAttributes: true, addDirAttribute: true })
   },

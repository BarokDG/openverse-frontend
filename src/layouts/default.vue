<template>
  <div class="app grid h-screen overflow-hidden relative">
    <div>
      <VTeleportTarget name="skip-to-content" :force-destroy="true" />
      <VMigrationNotice v-show="isReferredFromCc" />
      <VTranslationStatusBanner />
      <VHeader />
    </div>
    <main
      class="main embedded overflow-x-hidden"
      :class="{ 'has-sidebar': isSidebarVisible }"
    >
      <Nuxt ref="mainContentRef" class="min-w-0 main-page" />
      <VSidebarTarget class="sidebar" />
    </main>
    <VModalTarget class="modal" />
    <VGlobalAudioSection />
  </div>
</template>
<script>
<<<<<<< HEAD
import iframeHeight from '~/mixins/iframe-height'

import { computed, provide, ref, watch } from '@nuxtjs/composition-api'
import { useFilterSidebarVisibility } from '~/composables/use-filter-sidebar-visibility'
import { isMinScreen } from '~/composables/use-media-query'
import { useMatchSearchRoutes } from '~/composables/use-match-routes'
import { useScroll } from '~/composables/use-scroll'

import { useNav } from '~/store/nav'
=======
import {
  computed,
  provide,
  ref,
  useContext,
  watch,
} from '@nuxtjs/composition-api'

import { useScroll } from '~/composables/use-scroll'

import { useMatchSearchRoutes } from '~/composables/use-match-routes'

import { isMinScreen } from '~/composables/use-media-query'

import { useFilterSidebarVisibility } from '~/composables/use-filter-sidebar-visibility'

import iframeHeight from '~/mixins/iframe-height'
>>>>>>> e8cab9fa

import VMigrationNotice from '~/components/VMigrationNotice.vue'
import VTranslationStatusBanner from '~/components/VTranslationStatusBanner.vue'
import VHeader from '~/components/VHeader/VHeader.vue'
import VModalTarget from '~/components/VModal/VModalTarget.vue'
import VSidebarTarget from '~/components/VModal/VSidebarTarget.vue'
import VGlobalAudioSection from '~/components/VGlobalAudioSection/VGlobalAudioSection.vue'
import VTeleportTarget from '~/components/VTeleport/VTeleportTarget.vue'

const embeddedPage = {
  name: 'embedded',
  components: {
    VMigrationNotice,
    VTranslationStatusBanner,
    VHeader,
    VModalTarget,
    VTeleportTarget,
    VSidebarTarget,
    VGlobalAudioSection,
  },
  layout: 'embedded',
  mixins: [iframeHeight],
  head() {
    return this.$nuxtI18nHead({ addSeoAttributes: true, addDirAttribute: true })
  },
  setup() {
    const mainContentRef = ref(null)
    const mainRef = ref(null)

    const navStore = useNav()
    const isReferredFromCc = computed(() => navStore.isReferredFromCc)

    const { isVisible: isFilterVisible } = useFilterSidebarVisibility()
    const isMinScreenMd = isMinScreen('md')
    const { matches: isSearchRoute } = useMatchSearchRoutes()

    const isSidebarVisible = computed(
      () => isSearchRoute.value && isMinScreenMd.value && isFilterVisible.value
    )

    const isHeaderScrolled = ref(false)
    const scrollY = ref(0)
    const { isScrolled: isMainContentScrolled, y: mainContentY } =
      useScroll(mainContentRef)
    watch([isMainContentScrolled], ([isMainContentScrolled]) => {
      isHeaderScrolled.value = isMainContentScrolled
    })
    watch([mainContentY], ([mainContentY]) => {
      scrollY.value = mainContentY
    })
    const showScrollButton = computed(() => scrollY.value > 70)

    provide('isHeaderScrolled', isHeaderScrolled)
    provide('showScrollButton', showScrollButton)

    const headerHasTwoRows = computed(
      () =>
        isSearchRoute.value && !isHeaderScrolled.value && !isMinScreenMd.value
    )
    provide('headerHasTwoRows', headerHasTwoRows)
    return {
      isHeaderScrolled,
      isMinScreenMd,
      isReferredFromCc,
      isSidebarVisible,
      isSearchRoute,
      headerHasTwoRows,
      mainContentRef,
      mainRef,
    }
  },
}
export default embeddedPage
</script>
<style lang="scss" scoped>
.app {
  grid-template-rows: auto 1fr;
}

@screen md {
  // Logic for displaying the filter sidebar and search results
  // as independently-scrolling sections.
  .main {
    height: 100%;
    display: grid;
    grid-template-columns: 1fr 316px;
  }
  // Make the main content area span both grid columns
  // when the sidebar is closed...
  .main > *:first-child {
    grid-column: span 2;
  }
  // ...and only one column when it is visible.
  .main.has-sidebar > *:first-child {
    grid-column: 1;
  }
}

.main {
  overflow: hidden;
}
.main > *:not(:empty) {
  overflow-y: scroll;
  height: 100%;
}
</style><|MERGE_RESOLUTION|>--- conflicted
+++ resolved
@@ -18,24 +18,7 @@
   </div>
 </template>
 <script>
-<<<<<<< HEAD
-import iframeHeight from '~/mixins/iframe-height'
-
 import { computed, provide, ref, watch } from '@nuxtjs/composition-api'
-import { useFilterSidebarVisibility } from '~/composables/use-filter-sidebar-visibility'
-import { isMinScreen } from '~/composables/use-media-query'
-import { useMatchSearchRoutes } from '~/composables/use-match-routes'
-import { useScroll } from '~/composables/use-scroll'
-
-import { useNav } from '~/store/nav'
-=======
-import {
-  computed,
-  provide,
-  ref,
-  useContext,
-  watch,
-} from '@nuxtjs/composition-api'
 
 import { useScroll } from '~/composables/use-scroll'
 
@@ -44,9 +27,9 @@
 import { isMinScreen } from '~/composables/use-media-query'
 
 import { useFilterSidebarVisibility } from '~/composables/use-filter-sidebar-visibility'
+import { useNav } from '~/store/nav'
 
 import iframeHeight from '~/mixins/iframe-height'
->>>>>>> e8cab9fa
 
 import VMigrationNotice from '~/components/VMigrationNotice.vue'
 import VTranslationStatusBanner from '~/components/VTranslationStatusBanner.vue'

--- conflicted
+++ resolved
@@ -16,28 +16,28 @@
                v-for="(item, index) in categories" :key="index">{{categories[index]}}
           </div>
         </div>
-        <div class="tabs-content" v-show="activeTab === 0">
-          <iframe src="https://docs.google.com/forms/d/e/1FAIpQLSfb_6yq2Md0v6S-XzsyT7p1QVhqr7MWHqInKdyYh4ReaWn4FQ/viewform?embedded=true"
-                  width="100%"
-                  height="998"
-                  frameborder="0"
-                  marginheight="0"
-                  marginwidth="0"
-                  title="feedback form">
-            Loading...
-          </iframe>
-        </div>
-        <div class="tabs-content" v-show="activeTab === 1">
-          <iframe src="https://docs.google.com/forms/d/e/1FAIpQLSeSN1AIG8LrdgIdKpBj4IlPDhu6T5ndZ7z_QcISBu-ITCU0Yw/viewform?embedded=true"
-                  width="100%"
-                  height="998"
-                  frameborder="0"
-                  marginheight="0"
-                  marginwidth="0"
-                  title="feedback form">
-            Loading...
-          </iframe>
-        </div>
+      </div>
+      <div class="tabs-content" v-show="activeTab === 0">
+        <iframe src="https://docs.google.com/forms/d/e/1FAIpQLSfb_6yq2Md0v6S-XzsyT7p1QVhqr7MWHqInKdyYh4ReaWn4FQ/viewform?embedded=true"
+                width="100%"
+                height="998"
+                frameborder="0"
+                marginheight="0"
+                marginwidth="0"
+                title="feedback form">
+          Loading...
+        </iframe>
+      </div>
+      <div class="tabs-content" v-show="activeTab === 1">
+        <iframe src="https://docs.google.com/forms/d/e/1FAIpQLSeSN1AIG8LrdgIdKpBj4IlPDhu6T5ndZ7z_QcISBu-ITCU0Yw/viewform?embedded=true"
+                width="100%"
+                height="998"
+                frameborder="0"
+                marginheight="0"
+                marginwidth="0"
+                title="feedback form">
+          Loading...
+        </iframe>
       </div>
     </div>
     <footer-section></footer-section>
@@ -80,30 +80,15 @@
     },
   },
 };
-<<<<<<< HEAD
 </script>
 
 <style lang="scss" scoped>
-  h1{
-    margin-bottom: .44117647em;
-    font-size: 2.125em;
-    font-weight: normal;
-    letter-spacing: initial;
-    line-height: 1.25;
-    text-transform: initial;
-  }
-
-  .feedback-page {
-    margin: 45px !important;
-  }
-
   *,
   *:before,
   *:after {
     box-sizing: border-box;
     outline: none;
   }
-
   .tabs {
     position: relative;
     width: 100%;
@@ -113,6 +98,8 @@
     margin-top: 2rem;
     &-triggers {
       display: flex;
+      width: 100%;
+      height: auto;
     }
     &-trigger {
       flex: 1 0 auto;
@@ -131,7 +118,4 @@
       padding: 1rem;
     }
   }
-</style>
-=======
-</script>
->>>>>>> b7643033
+</style>
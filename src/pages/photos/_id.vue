<template>
  <div :aria-label="$t('photo-details.aria.main')">
    <PhotoDetails
      :image="image"
      :thumbnail="thumbnailURL"
      :bread-crumb-u-r-l="breadCrumbURL"
      :should-show-breadcrumb="shouldShowBreadcrumb"
      :query="query"
      :image-width="imageWidth"
      :image-height="imageHeight"
      :image-type="imageType"
      :social-sharing-enabled="socialSharingEnabled"
      @onImageLoaded="onImageLoaded"
    />
    <div class="p-4 my-6">
      <PhotoTags :tags="tags" :show-header="true" />
    </div>
    <RelatedImages
      :related-images="relatedImages"
      :images-count="relatedImagesCount"
      :query="query"
      :filter="filter"
      :is-primary-image-loaded="isPrimaryImageLoaded"
    />
  </div>
</template>

<script>
import axios from 'axios'
import { mapActions, mapMutations, mapState } from 'vuex'
import featureFlags from '~/feature-flags'
import { FETCH_IMAGE, FETCH_RELATED_MEDIA } from '~/store-modules/action-types'
import { SET_IMAGE, SET_RELATED_MEDIA } from '~/store-modules/mutation-types'
import iframeHeight from '~/mixins/iframe-height'
import i18nSync from '~/mixins/i18n-sync'
import { IMAGE } from '~/constants/media'

const PhotoDetailPage = {
  name: 'PhotoDetailPage',
  mixins: [iframeHeight, i18nSync],
  layout({ store }) {
    return store.state.isEmbedded
      ? 'embedded-with-nav-search'
      : 'with-nav-search'
  },
  props: {
    id: {
      type: String,
      default: '',
    },
  },
  data() {
    return {
      breadCrumbURL: '',
      hasClarifaiTags: false,
      isPrimaryImageLoaded: false,
      shouldShowBreadcrumb: false,
      imageWidth: 0,
      imageHeight: 0,
      imageType: 'Unknown',
      socialSharingEnabled: featureFlags.socialSharing,
    }
  },
  computed: {
<<<<<<< HEAD
    fullLicenseName() {
      const license = this.image.license
      const version = this.image.license_version

      if (license) {
        return license.toLowerCase() === 'cc0'
          ? `${license} ${version}`
          : `CC ${license} ${version}`
      }
      return ''
    },
    ...mapState({
      relatedImages: 'relatedImages',
      filter: 'query.filter',
      images: 'images',
      imagesCount: 'imagesCount',
=======
    ...mapState({
      filter: 'query.filter',
      images: 'images',
>>>>>>> 82f2e183
      query: 'query',
      tags: 'image.tags',
      image: 'image',
    }),
<<<<<<< HEAD
  },
  head() {
    return {
      title: this.$t('seo.titles.singlePhoto', {
        title: this.image.title,
        creator: this.image.creator,
      }),
      meta: [
        {
          hid: 'description',
          name: 'description',
          content: `Download this free ${this.fullLicenseName} photo "${this.image.title}" by ${this.image.creator} `,
        },
        {
          hid: 'og:image',
          name: 'og:image',
          content: this.image.url ?? '/cclogo-shared-image.jpg',
        },
      ],
    }
=======
    relatedImagesCount() {
      return this.$store.state.related.images.length
    },
    relatedImages() {
      return this.$store.state.related.images
    },
>>>>>>> 82f2e183
  },
  watch: {
    image() {
      this.getRelatedImages()
    },
  },
  async asyncData({ env, route }) {
    return { thumbnailURL: `${env.apiUrl}thumbs/${route.params.id}` }
  },
  async fetch({ store, route, error, app }) {
    // Clear related images if present
    if (store.state.related.images && store.state.related.images.length > 0) {
      await store.dispatch(SET_RELATED_MEDIA, {
        mediaType: IMAGE,
        relatedMedia: [],
      })
    }
    try {
      // Load the image + related images in parallel
      await Promise.all([
        store.dispatch(FETCH_IMAGE, { id: route.params.id }),
        store.dispatch(FETCH_RELATED_MEDIA, {
          mediaType: IMAGE,
          id: route.params.id,
        }),
      ])
    } catch (err) {
      error({
        statusCode: 404,
        message: app.i18n.t('error.image-not-found', { id: route.params.id }),
      })
    }
  },
  beforeRouteEnter(to, from, nextPage) {
    nextPage((_this) => {
      if (from.path === '/search/' || from.path === '/search/image') {
        _this.shouldShowBreadcrumb = true
        _this.breadCrumbURL = from.fullPath
      }
    })
  },
  methods: {
    ...mapActions([FETCH_RELATED_MEDIA, FETCH_IMAGE]),
    ...mapMutations([SET_IMAGE]),
    onImageLoaded(event) {
      this.imageWidth = event.target.naturalWidth
      this.imageHeight = event.target.naturalHeight
      this.isPrimaryImageLoaded = true
      axios.head(event.target.src).then((res) => {
        this.imageType = res.headers['content-type']
      })
    },
    getRelatedImages() {
      if (this.image && this.image.id) {
        this[FETCH_RELATED_MEDIA]({ mediaType: IMAGE, id: this.image.id })
      }
    },
  },
}

export default PhotoDetailPage
</script><|MERGE_RESOLUTION|>--- conflicted
+++ resolved
@@ -62,7 +62,6 @@
     }
   },
   computed: {
-<<<<<<< HEAD
     fullLicenseName() {
       const license = this.image.license
       const version = this.image.license_version
@@ -75,20 +74,18 @@
       return ''
     },
     ...mapState({
-      relatedImages: 'relatedImages',
       filter: 'query.filter',
       images: 'images',
-      imagesCount: 'imagesCount',
-=======
-    ...mapState({
-      filter: 'query.filter',
-      images: 'images',
->>>>>>> 82f2e183
       query: 'query',
       tags: 'image.tags',
       image: 'image',
     }),
-<<<<<<< HEAD
+    relatedImagesCount() {
+      return this.$store.state.related.images.length
+    },
+    relatedImages() {
+      return this.$store.state.related.images
+    },
   },
   head() {
     return {
@@ -109,14 +106,6 @@
         },
       ],
     }
-=======
-    relatedImagesCount() {
-      return this.$store.state.related.images.length
-    },
-    relatedImages() {
-      return this.$store.state.related.images
-    },
->>>>>>> 82f2e183
   },
   watch: {
     image() {

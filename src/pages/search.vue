<template>
<<<<<<< HEAD
  <div class="browse-page flex flex-row">
    <div class="main-content w-full search-grid-ctr">
      <SearchGridForm @onSearchFormSubmit="onSearchFormSubmit" />
      <SearchTypeTabs class="mb-4" />
      <VFilterDisplay v-show="shouldShowFilterTags" />
      <VSearchGrid
        :id="`tab-${searchType}`"
        role="tabpanel"
        :aria-labelledby="searchType"
        :fetch-state="fetchState"
        :query="query"
        :supported="supported"
        :search-type="searchType"
        :results-count="resultsCount"
        data-testid="search-grid"
      >
        <template #media>
          <NuxtChild
            :key="$route.path"
            :media-results="results"
            :fetch-state="fetchState"
            :is-filter-visible="isVisible"
            :search-term="query.q"
            :supported="supported"
            data-testid="search-results"
          />
        </template>
      </VSearchGrid>
      <VScrollButton v-show="showScrollButton" data-testid="scroll-button" />
=======
  <div class="browse-page">
    <div class="search columns">
      <Component
        :is="searchFilter.as"
        v-if="isFilterSidebarVisible"
        id="filter-sidebar"
        :class="searchFilter.classes"
        @close="onToggleSearchGridFilter"
        ><VSearchGridFilter @close="onToggleSearchGridFilter"
      /></Component>
      <div class="column search-grid-ctr">
        <SearchTypeTabs class="mb-4" />
        <VFilterDisplay v-show="shouldShowFilterTags" />
        <VSearchGrid
          :id="`tab-${searchType}`"
          role="tabpanel"
          :aria-labelledby="searchType"
          :fetch-state="fetchState"
          :query="query"
          :supported="supported"
          :search-type="searchType"
          :results-count="resultsCount"
          data-testid="search-grid"
        >
          <template #media>
            <NuxtChild
              :key="$route.path"
              :media-results="results"
              :fetch-state="fetchState"
              :is-filter-visible="isFilterSidebarVisible"
              :search-term="query.q"
              :supported="supported"
              data-testid="search-results"
            />
          </template>
        </VSearchGrid>
        <VScrollButton v-show="showScrollButton" data-testid="scroll-button" />
      </div>
>>>>>>> ce40ddd8
    </div>
  </div>
</template>

<script>
import {
  FETCH_MEDIA,
  UPDATE_QUERY,
  SET_SEARCH_STATE_FROM_URL,
  UPDATE_SEARCH_TYPE,
} from '~/constants/action-types'
import { queryStringToSearchType } from '~/utils/search-query-transform'
import { ALL_MEDIA, AUDIO, IMAGE } from '~/constants/media'
import { mapActions, mapGetters, mapState } from 'vuex'
import { MEDIA, SEARCH } from '~/constants/store-modules'
import debounce from 'lodash.debounce'

import { isMinScreen } from '~/composables/use-media-query.js'
import { useFilterSidebarVisibility } from '~/composables/use-filter-sidebar-visibility'

import VScrollButton from '~/components/VScrollButton.vue'
import VSearchGrid from '~/components/VSearchGrid.vue'
import VFilterDisplay from '~/components/VFilters/VFilterDisplay.vue'

const BrowsePage = {
  name: 'browse-page',
  layout: 'default',
  components: {
    VFilterDisplay,
    VScrollButton,
    VSearchGrid,
  },
  setup() {
    const isMdScreen = isMinScreen('md')
    const { isVisible } = useFilterSidebarVisibility()

    return {
      isMdScreen,
      isVisible,
    }
  },
  scrollToTop: false,
  async fetch() {
    if (
      this.supported &&
      !Object.keys(this.results.items).length &&
      this.query.q.trim() !== ''
    ) {
      await this.fetchMedia({})
    }
  },
  data: () => ({
    showScrollButton: false,
  }),
  async created() {
    this.debounceScrollHandling = debounce(this.checkScrollLength, 100)
    if (process.server) {
      await this.setSearchStateFromUrl({
        path: this.$route.path,
        query: this.$route.query,
      })
    }
  },
  mounted() {
    window.addEventListener('scroll', this.debounceScrollHandling)
  },
  beforeDestroy() {
    window.removeEventListener('scroll', this.debounceScrollHandling)
  },
  computed: {
    ...mapState(SEARCH, ['query', 'searchType']),
    ...mapGetters(SEARCH, ['searchQueryParams', 'isAnyFilterApplied']),
    ...mapGetters(MEDIA, ['results', 'fetchState']),
    mediaType() {
      // Default to IMAGE until media search/index is generalized
      return this.searchType !== ALL_MEDIA ? this.searchType : IMAGE
    },
    shouldShowFilterTags() {
      return (
        ['/search/', '/search/image'].includes(this.$route.path) &&
        this.isAnyFilterApplied
      )
    },
    /**
     * Number of search results. Returns 0 for unsupported types.
     * @returns {number}
     */
    resultsCount() {
      return this.supported ? this.results.count : 0
    },
    supported() {
      if (this.searchType === AUDIO) {
        // Only show audio results if non-image results are supported
        return process.env.enableAudio
      } else {
        return [IMAGE, ALL_MEDIA].includes(this.searchType)
      }
    },
  },
  methods: {
    ...mapActions(MEDIA, { fetchMedia: FETCH_MEDIA }),
    ...mapActions(SEARCH, {
      setSearchStateFromUrl: SET_SEARCH_STATE_FROM_URL,
      updateSearchType: UPDATE_SEARCH_TYPE,
      updateQuery: UPDATE_QUERY,
    }),
    async getMediaItems(params) {
      if (this.query.q.trim() !== '') {
        await this.fetchMedia({ ...params })
      }
    },
    onSearchFormSubmit({ q }) {
      this.updateQuery({ q })
    },
    checkScrollLength() {
      this.showScrollButton = window.scrollY > 70
    },
  },
  watch: {
    query: {
      deep: true,
      handler() {
        const newPath = this.localePath({
          path: this.$route.path,
          query: this.searchQueryParams,
        })
        this.$router.push(newPath)
        if (this.supported) {
          this.getMediaItems(this.query)
        }
      },
    },
    /**
     * Updates the search type only if the route's path changes.
     * @param newRoute
     * @param oldRoute
     */
    $route(newRoute, oldRoute) {
      if (newRoute.path !== oldRoute.path) {
        const searchType = queryStringToSearchType(newRoute.path)
        this.updateSearchType({ searchType })
      }
    },
  },
}

export default BrowsePage
</script>

<style lang="scss" scoped>
.search-grid-ctr {
  background-color: $color-wp-gray-0;
  min-height: 600px;
  padding: 0;

  @include mobile {
    width: 100%;
    flex: none;
  }
}
</style><|MERGE_RESOLUTION|>--- conflicted
+++ resolved
@@ -1,8 +1,6 @@
 <template>
-<<<<<<< HEAD
   <div class="browse-page flex flex-row">
     <div class="main-content w-full search-grid-ctr">
-      <SearchGridForm @onSearchFormSubmit="onSearchFormSubmit" />
       <SearchTypeTabs class="mb-4" />
       <VFilterDisplay v-show="shouldShowFilterTags" />
       <VSearchGrid
@@ -29,46 +27,6 @@
         </template>
       </VSearchGrid>
       <VScrollButton v-show="showScrollButton" data-testid="scroll-button" />
-=======
-  <div class="browse-page">
-    <div class="search columns">
-      <Component
-        :is="searchFilter.as"
-        v-if="isFilterSidebarVisible"
-        id="filter-sidebar"
-        :class="searchFilter.classes"
-        @close="onToggleSearchGridFilter"
-        ><VSearchGridFilter @close="onToggleSearchGridFilter"
-      /></Component>
-      <div class="column search-grid-ctr">
-        <SearchTypeTabs class="mb-4" />
-        <VFilterDisplay v-show="shouldShowFilterTags" />
-        <VSearchGrid
-          :id="`tab-${searchType}`"
-          role="tabpanel"
-          :aria-labelledby="searchType"
-          :fetch-state="fetchState"
-          :query="query"
-          :supported="supported"
-          :search-type="searchType"
-          :results-count="resultsCount"
-          data-testid="search-grid"
-        >
-          <template #media>
-            <NuxtChild
-              :key="$route.path"
-              :media-results="results"
-              :fetch-state="fetchState"
-              :is-filter-visible="isFilterSidebarVisible"
-              :search-term="query.q"
-              :supported="supported"
-              data-testid="search-results"
-            />
-          </template>
-        </VSearchGrid>
-        <VScrollButton v-show="showScrollButton" data-testid="scroll-button" />
-      </div>
->>>>>>> ce40ddd8
     </div>
   </div>
 </template>

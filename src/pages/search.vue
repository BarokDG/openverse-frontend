--- conflicted
+++ resolved
@@ -29,24 +29,13 @@
 <script>
 import { mapActions, mapGetters } from 'vuex'
 import { isShallowEqualObjects } from '@wordpress/is-shallow-equal'
-<<<<<<< HEAD
+import { computed, inject } from '@nuxtjs/composition-api'
+
+import { useSearchStore } from '~/stores/search'
+
 import { FETCH_MEDIA } from '~/constants/action-types'
 import { supportedSearchTypes } from '~/constants/media'
 import { MEDIA } from '~/constants/store-modules'
-import { useSearchStore } from '~/stores/search'
-
-import { computed, inject } from '@nuxtjs/composition-api'
-=======
-import { inject } from '@nuxtjs/composition-api'
-
-import {
-  FETCH_MEDIA,
-  UPDATE_QUERY,
-  SET_SEARCH_STATE_FROM_URL,
-} from '~/constants/action-types'
-import { ALL_MEDIA, supportedSearchTypes } from '~/constants/media'
-import { MEDIA, SEARCH } from '~/constants/store-modules'
->>>>>>> 113e46cf
 import { isMinScreen } from '~/composables/use-media-query.js'
 import { useFilterSidebarVisibility } from '~/composables/use-filter-sidebar-visibility'
 

--- conflicted
+++ resolved
@@ -78,15 +78,6 @@
   },
   methods: {
     ...mapActions({
-<<<<<<< HEAD
-      fetchMedia: `${FETCH_MEDIA}`,
-      setSearchTypeFromUrl: `${SET_SEARCH_TYPE_FROM_URL}`,
-    }),
-    ...mapMutations({
-      setQuery: `${SET_QUERY}`,
-      setFilterVisibility: `${SET_FILTER_IS_VISIBLE}`,
-      setFiltersFromUrl: `${SET_FILTERS_FROM_URL}`,
-=======
       fetchMedia: FETCH_MEDIA,
       setSearchTypeFromUrl: SET_SEARCH_TYPE_FROM_URL,
     }),
@@ -94,7 +85,6 @@
       setQuery: SET_QUERY,
       setFilterVisibility: SET_FILTER_IS_VISIBLE,
       setFiltersFromUrl: SET_FILTERS_FROM_URL,
->>>>>>> 062d391c
     }),
     getMediaItems(params, mediaType) {
       this.fetchMedia({ ...params, mediaType })

--- conflicted
+++ resolved
@@ -13,7 +13,6 @@
 
 export default {
   name: 'ImageSearch',
-<<<<<<< HEAD
   head() {
     return {
       title: this.$t('seo.titles.search', {
@@ -21,10 +20,9 @@
         query: this.$store.state.query.q,
       }),
     }
-=======
+  },
   async mounted() {
     await this.$store.dispatch(UPDATE_SEARCH_TYPE, { searchType: IMAGE })
->>>>>>> 82f2e183
   },
   methods: {
     onLoadMoreImages(searchParams) {

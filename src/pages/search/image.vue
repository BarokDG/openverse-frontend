--- conflicted
+++ resolved
@@ -9,29 +9,16 @@
 
 <script>
 import { propTypes } from '~/pages/search/search-page.types'
-import {
-  computed,
-  defineComponent,
-  useMeta,
-} from '@nuxtjs/composition-api'
+import { computed, defineComponent, useMeta } from '@nuxtjs/composition-api'
 import { useLoadMore } from '~/composables/use-load-more'
 
 const ImageSearch = defineComponent({
   name: 'ImageSearch',
   props: propTypes,
   setup(props) {
-<<<<<<< HEAD
-    const { i18n } = useContext()
-
-    useMeta({ title: `${props.searchTerm} - ${i18n.t('hero.brand')}` })
+    useMeta({ title: `${props.searchTerm} - Openverse)}` })
 
     const results = computed(() => props.searchResultItems?.image ?? [])
-=======
-    const store = useStore()
-
-    const query = computed(() => store.state.search.query.q)
-    useMeta({ title: `${query.value} - Openverse` })
->>>>>>> de897a12
 
     const { canLoadMore, onLoadMore } = useLoadMore(props)
     return { canLoadMore, onLoadMore, results }

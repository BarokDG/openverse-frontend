--- conflicted
+++ resolved
@@ -3,23 +3,14 @@
 </template>
 
 <script>
-<<<<<<< HEAD
-import { propTypes } from '~/pages/search/search-page.types'
 import { useMeta, defineComponent, computed } from '@nuxtjs/composition-api'
-=======
-import {
-  useMeta,
-  useStore,
-  defineComponent,
-  computed,
-} from '@nuxtjs/composition-api'
+
+import { useSearchStore } from '~/stores/search'
 
 import { propTypes } from '~/pages/search/search-page.types'
->>>>>>> 113e46cf
 import { useLoadMore } from '~/composables/use-load-more'
 
 import VAllResultsGrid from '~/components/VAllResultsGrid/VAllResultsGrid.vue'
-import { useSearchStore } from '~/stores/search'
 
 const SearchIndex = defineComponent({
   name: 'SearchIndex',

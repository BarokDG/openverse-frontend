--- conflicted
+++ resolved
@@ -1,11 +1,7 @@
 import clonedeep from 'lodash.clonedeep'
-<<<<<<< HEAD
-import getParameterByName from './get-parameter-by-name'
-=======
-
-import { mediaFilterKeys } from '~/store/search'
->>>>>>> 113e46cf
+
 import { ALL_MEDIA } from '~/constants/media'
+
 import { mediaFilterKeys } from '~/constants/filters'
 
 import getParameterByName from './get-parameter-by-name'

import { sendWindowMessage } from '~/utils/send-message'

import { useNav } from '~/store/nav'

/**
 * In embedded mode, the app sends its size and url
 * to the outer window to improve the user experience.
 *
 * The app is in embedded mode by default. To set it to
 * standalone mode with larger header and a footer,
 * add `?embedded=false` to the end of the URL.
 *
 * Messages sent to the outer window have the following format:
 * {type: <event type>, value: <event value>}.
 * Currently, two event types are used:
 * - `resize` sends the height of the window (see `src/mixins/iframe-height.js`)
 * - `urlChange` sends the relative path of the URL on every URL change.
 */
export default function ({ query, route }) {
  const navStore = useNav()

  if ('embedded' in query) {
    navStore.isEmbedded = query.embedded === 'true'
  }
  if (process.client) {
    sendWindowMessage({
      type: 'urlChange',
      value: { path: route.fullPath, title: document.title },
    })
  }

<<<<<<< HEAD
  if (navStore.isReferredFromCc) {
    navStore.isReferredFromCc = false
=======
  if (process.client && store.state.nav.isReferredFromCc) {
    store.commit(`${NAV}/${SET_REFERRED}`, { isReferredFromCc: false })
>>>>>>> fb496edc
  }
}<|MERGE_RESOLUTION|>--- conflicted
+++ resolved
@@ -29,12 +29,7 @@
     })
   }
 
-<<<<<<< HEAD
-  if (navStore.isReferredFromCc) {
+  if (process.client && navStore.isReferredFromCc) {
     navStore.isReferredFromCc = false
-=======
-  if (process.client && store.state.nav.isReferredFromCc) {
-    store.commit(`${NAV}/${SET_REFERRED}`, { isReferredFromCc: false })
->>>>>>> fb496edc
   }
 }
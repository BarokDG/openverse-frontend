export type SupportedMediaType = 'audio' | 'image'
export type SupportedSearchType = 'all' | SupportedMediaType
export type MediaType = 'audio' | 'image' | 'video'
export type SearchType = 'all' | MediaType
/**
 * The search result object
 */

type FrontendMediaType = MediaDetail['frontendMediaType']
export interface MediaResult<
  T extends
    | FrontendMediaType
    | FrontendMediaType[]
    | Record<string, FrontendMediaType>
> {
  result_count: number
  page_count: number
  page_size: number
  results: T extends FrontendMediaType
    ? DetailFromMediaType<T>
    : T extends Array<infer P>
    ? DetailFromMediaType<P>[]
    : T extends Record<infer K, infer P>
    ? Record<K, DetailFromMediaType<P>>
    : never
}

export type Query = {
  mediaType: SupportedMediaType
  q: string
  license: string
  license_type: string
  extension: string
  size: string
  aspect_ratio: string
  searchBy: string
  categories: string
  source: string
  duration: string
  mature: boolean
}

export type ApiQueryParams = {
  q: string
  license?: string
  license_type?: string
  extension?: string
  size?: string
  aspect_ratio?: string
  searchBy?: string
  categories?: string
  source?: string
  duration?: string
  mature?: string
}

export interface Tag {
  name: string
  provider: [string]
}

export interface BaseMediaDetail<FrontendMediaType extends string> {
  id: string
  foreign_landing_url: string
  creator?: string
  creator_url?: string
  url: string
  title?: string
  license: string
  license_version: string
  license_url: string
  provider: string
  source?: string
  tags?: Tag[]
  attribution: string
  detail_url: string
  related_url: string
  thumbnail?: string
  frontendMediaType: FrontendMediaType
}

export interface AudioDetail extends BaseMediaDetail<'audio'> {
  audio_set?: any
  genres?: any
  duration?: number
  bit_rate?: number
  sample_rate?: number
  alt_files?: any
  filetype?: string
}

export interface ImageDetail extends BaseMediaDetail<'image'> {
  fields_matched?: string[]
}

export type MediaDetail = ImageDetail | AudioDetail

export type DetailFromMediaType<T extends MediaDetail['frontendMediaType']> =
  T extends 'image' ? ImageDetail : T extends 'audio' ? AudioDetail : never

export interface FilterItem {
  code: string
  name: string
  checked: boolean
}

export interface Filters {
  licenses: FilterItem[]
  licenseTypes: FilterItem[]
  audioCategories: FilterItem[]
  imageCategories: FilterItem[]
  audioExtensions: FilterItem[]
  imageExtensions: FilterItem[]
  aspectRatios: FilterItem[]
  durations: FilterItem[]
  sizes: FilterItem[]
  audioProviders: FilterItem[]
  imageProviders: FilterItem[]
  searchBy: FilterItem[]
  mature: boolean
}

export interface FetchState {
  isFetching: boolean
  fetchingError: null | string
  isFinished?: boolean
}

export interface SearchState {
  searchType: SupportedSearchType
  query: Query
  filters: Filters
}

export interface ActiveMediaState {
  type: SupportedMediaType | null
  id: string | null
  status: 'ejected' | 'playing' | 'paused' // 'ejected' means player is closed
}

<<<<<<< HEAD
export interface MediaStoreResult<T extends FrontendMediaType>
  extends MediaResult<Record<MediaDetail['id'], T>> {}
=======
export interface MediaStoreResult {
  count: number
  page?: number
  pageCount: number
  items: { [key: SupportedMediaType]: AudioDetail | ImageDetail }
}
>>>>>>> 6ee52199

export interface MediaState {
  results: {
    audio: MediaStoreResult<'audio'>
    image: MediaStoreResult<'image'>
  }
  fetchState: {
    audio: FetchState
    image: FetchState
  }
  audio: AudioDetail
  image: ImageDetail
}

export interface MediaFetchState {
  isFetching: boolean
  fetchingError: string | null
  isFinished?: boolean
}<|MERGE_RESOLUTION|>--- conflicted
+++ resolved
@@ -138,17 +138,8 @@
   status: 'ejected' | 'playing' | 'paused' // 'ejected' means player is closed
 }
 
-<<<<<<< HEAD
 export interface MediaStoreResult<T extends FrontendMediaType>
   extends MediaResult<Record<MediaDetail['id'], T>> {}
-=======
-export interface MediaStoreResult {
-  count: number
-  page?: number
-  pageCount: number
-  items: { [key: SupportedMediaType]: AudioDetail | ImageDetail }
-}
->>>>>>> 6ee52199
 
 export interface MediaState {
   results: {

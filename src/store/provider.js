--- conflicted
+++ resolved
@@ -1,4 +1,6 @@
 import { capital } from 'case'
+
+import { useSearchStore } from '~/stores/search'
 
 import MediaProviderService from '~/data/media-provider-service'
 import { AUDIO, IMAGE } from '~/constants/media'
@@ -12,13 +14,7 @@
   FETCH_MEDIA_PROVIDERS_START,
   SET_MEDIA_PROVIDERS,
 } from '~/constants/mutation-types'
-<<<<<<< HEAD
-import { capital } from 'case'
-import { useSearchStore } from '~/stores/search'
-=======
-import { SEARCH } from '~/constants/store-modules'
 import { warn } from '~/utils/console'
->>>>>>> 113e46cf
 
 const AudioProviderService = MediaProviderService(AUDIO)
 const ImageProviderService = MediaProviderService(IMAGE)

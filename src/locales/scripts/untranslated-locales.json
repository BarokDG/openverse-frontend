--- conflicted
+++ resolved
@@ -1,6 +1,100 @@
 [
   {
-<<<<<<< HEAD
+    "code": "pcm",
+    "name": "Nigerian Pidgin",
+    "wpLocale": "pcm",
+    "dir": "ltr",
+    "translated": 0,
+    "file": "pcm.json"
+  },
+  {
+    "code": "sq-xk",
+    "name": "Shqip (Kosovo)",
+    "iso": "sq",
+    "wpLocale": "sq_XK",
+    "dir": "ltr",
+    "translated": 0,
+    "file": "sq-xk.json"
+  },
+  {
+    "code": "sna",
+    "name": "Shona",
+    "iso": "sn",
+    "wpLocale": "sna",
+    "dir": "ltr",
+    "translated": 0,
+    "file": "sna.json"
+  },
+  {
+    "code": "ne",
+    "name": "Nepali",
+    "iso": "ne",
+    "wpLocale": "ne_NP",
+    "dir": "ltr",
+    "translated": 0,
+    "file": "ne.json"
+  },
+  {
+    "code": "nqo",
+    "name": "N’ko",
+    "wpLocale": "nqo",
+    "dir": "rtl",
+    "translated": 0,
+    "file": "nqo.json"
+  },
+  {
+    "code": "scn",
+    "name": "Sicilian",
+    "wpLocale": "scn",
+    "dir": "ltr",
+    "translated": 0,
+    "file": "scn.json"
+  },
+  {
+    "code": "nn",
+    "name": "Norwegian (Nynorsk)",
+    "iso": "nn",
+    "wpLocale": "nn_NO",
+    "dir": "ltr",
+    "translated": 0,
+    "file": "nn.json"
+  },
+  {
+    "code": "sr",
+    "name": "Serbian",
+    "iso": "sr",
+    "wpLocale": "sr_RS",
+    "dir": "ltr",
+    "translated": 0,
+    "file": "sr.json"
+  },
+  {
+    "code": "gd",
+    "name": "Scottish Gaelic",
+    "iso": "gd",
+    "wpLocale": "gd",
+    "dir": "ltr",
+    "translated": 0,
+    "file": "gd.json"
+  },
+  {
+    "code": "srd",
+    "name": "Sardinian",
+    "iso": "sc",
+    "wpLocale": "srd",
+    "dir": "ltr",
+    "translated": 0,
+    "file": "srd.json"
+  },
+  {
+    "code": "szl",
+    "name": "Silesian",
+    "wpLocale": "szl",
+    "dir": "ltr",
+    "translated": 0,
+    "file": "szl.json"
+  },
+  {
     "code": "nb",
     "name": "Norwegian (Bokmål)",
     "iso": "nb",
@@ -10,155 +104,540 @@
     "file": "nb.json"
   },
   {
-    "code": "szl",
-    "name": "Silesian",
-    "wpLocale": "szl",
-    "dir": "ltr",
-    "translated": 0,
-    "file": "szl.json"
-=======
-    "code": "pcm",
-    "name": "Nigerian Pidgin",
-    "wpLocale": "pcm",
-    "dir": "ltr",
-    "translated": 0,
-    "file": "pcm.json"
->>>>>>> e5eb53e9
-  },
-  {
-    "code": "sq-xk",
-    "name": "Shqip (Kosovo)",
-    "iso": "sq",
-    "wpLocale": "sq_XK",
-    "dir": "ltr",
-    "translated": 0,
-    "file": "sq-xk.json"
-  },
-  {
-    "code": "sna",
-    "name": "Shona",
-    "iso": "sn",
-    "wpLocale": "sna",
-    "dir": "ltr",
-    "translated": 0,
-    "file": "sna.json"
-  },
-  {
-<<<<<<< HEAD
-=======
-    "code": "ne",
-    "name": "Nepali",
-    "iso": "ne",
-    "wpLocale": "ne_NP",
-    "dir": "ltr",
-    "translated": 0,
-    "file": "ne.json"
-  },
-  {
->>>>>>> e5eb53e9
-    "code": "nqo",
-    "name": "N’ko",
-    "wpLocale": "nqo",
-    "dir": "rtl",
-<<<<<<< HEAD
-=======
-    "translated": 0,
-    "file": "nqo.json"
-  },
-  {
-    "code": "scn",
-    "name": "Sicilian",
-    "wpLocale": "scn",
-    "dir": "ltr",
->>>>>>> e5eb53e9
-    "translated": 0,
-    "file": "nqo.json"
-  },
-  {
-<<<<<<< HEAD
-    "code": "sq-xk",
-    "name": "Shqip (Kosovo)",
-    "iso": "sq",
-    "wpLocale": "sq_XK",
-    "dir": "ltr",
-    "translated": 0,
-    "file": "sq-xk.json"
-=======
-    "code": "nn",
-    "name": "Norwegian (Nynorsk)",
-    "iso": "nn",
-    "wpLocale": "nn_NO",
-    "dir": "ltr",
-    "translated": 0,
-    "file": "nn.json"
->>>>>>> e5eb53e9
-  },
-  {
-    "code": "sr",
-    "name": "Serbian",
-    "iso": "sr",
-    "wpLocale": "sr_RS",
-    "dir": "ltr",
-    "translated": 0,
-    "file": "sr.json"
-  },
-  {
-<<<<<<< HEAD
-    "code": "sna",
-    "name": "Shona",
-    "iso": "sn",
-    "wpLocale": "sna",
-    "dir": "ltr",
-    "translated": 0,
-    "file": "sna.json"
-  },
-  {
-    "code": "ne",
-    "name": "Nepali",
-    "iso": "ne",
-    "wpLocale": "ne_NP",
-=======
-    "code": "gd",
-    "name": "Scottish Gaelic",
-    "iso": "gd",
-    "wpLocale": "gd",
->>>>>>> e5eb53e9
-    "dir": "ltr",
-    "translated": 0,
-    "file": "gd.json"
-  },
-  {
-<<<<<<< HEAD
+    "code": "pirate",
+    "name": "English (Pirate)",
+    "wpLocale": "art_xpirate",
+    "dir": "ltr",
+    "translated": 0,
+    "file": "pirate.json"
+  },
+  {
+    "code": "oci",
+    "name": "Occitan",
+    "iso": "oc",
+    "wpLocale": "oci",
+    "dir": "ltr",
+    "translated": 0,
+    "file": "oci.json"
+  },
+  {
+    "code": "sa-in",
+    "name": "Sanskrit",
+    "iso": "sa",
+    "wpLocale": "sa_IN",
+    "dir": "ltr",
+    "translated": 0,
+    "file": "sa-in.json"
+  },
+  {
+    "code": "pt-ao",
+    "name": "Portuguese (Angola)",
+    "iso": "pt",
+    "wpLocale": "pt_AO",
+    "dir": "ltr",
+    "translated": 0,
+    "file": "pt-ao.json"
+  },
+  {
+    "code": "rhg",
+    "name": "Rohingya",
+    "wpLocale": "rhg",
+    "dir": "ltr",
+    "translated": 0,
+    "file": "rhg.json"
+  },
+  {
+    "code": "pcd",
+    "name": "Picard",
+    "wpLocale": "pcd",
+    "dir": "ltr",
+    "translated": 0,
+    "file": "pcd.json"
+  },
+  {
+    "code": "roh",
+    "name": "Romansh",
+    "iso": "rm",
+    "wpLocale": "roh",
+    "dir": "ltr",
+    "translated": 0,
+    "file": "roh.json"
+  },
+  {
+    "code": "sah",
+    "name": "Sakha",
+    "wpLocale": "sah",
+    "dir": "ltr",
+    "translated": 0,
+    "file": "sah.json"
+  },
+  {
+    "code": "fa-af",
+    "name": "Persian (Afghanistan)",
+    "iso": "fa",
+    "wpLocale": "fa_AF",
+    "dir": "rtl",
+    "translated": 0,
+    "file": "fa-af.json"
+  },
+  {
+    "code": "ory",
+    "name": "Oriya",
+    "iso": "or",
+    "wpLocale": "ory",
+    "dir": "ltr",
+    "translated": 0,
+    "file": "ory.json"
+  },
+  {
+    "code": "fa",
+    "name": "Persian",
+    "iso": "fa",
+    "wpLocale": "fa_IR",
+    "dir": "rtl",
+    "translated": 0,
+    "file": "fa.json"
+  },
+  {
     "code": "skr",
     "name": "Saraiki",
     "wpLocale": "skr",
     "dir": "rtl",
-=======
-    "code": "srd",
-    "name": "Sardinian",
-    "iso": "sc",
-    "wpLocale": "srd",
-    "dir": "ltr",
-    "translated": 0,
-    "file": "srd.json"
-  },
-  {
-    "code": "szl",
-    "name": "Silesian",
-    "wpLocale": "szl",
-    "dir": "ltr",
->>>>>>> e5eb53e9
     "translated": 0,
     "file": "skr.json"
   },
   {
-<<<<<<< HEAD
-    "code": "scn",
-    "name": "Sicilian",
-    "wpLocale": "scn",
-    "dir": "ltr",
-    "translated": 0,
-    "file": "scn.json"
+    "code": "ps",
+    "name": "Pashto",
+    "iso": "ps",
+    "wpLocale": "ps",
+    "dir": "rtl",
+    "translated": 0,
+    "file": "ps.json"
+  },
+  {
+    "code": "pap-aw",
+    "name": "Papiamento (Aruba)",
+    "wpLocale": "pap_AW",
+    "dir": "ltr",
+    "translated": 0,
+    "file": "pap-aw.json"
+  },
+  {
+    "code": "pl",
+    "name": "Polish",
+    "iso": "pl",
+    "wpLocale": "pl_PL",
+    "dir": "ltr",
+    "translated": 0,
+    "file": "pl.json"
+  },
+  {
+    "code": "pap-cw",
+    "name": "Papiamento (Curaçao and Bonaire)",
+    "wpLocale": "pap_CW",
+    "dir": "ltr",
+    "translated": 0,
+    "file": "pap-cw.json"
+  },
+  {
+    "code": "os",
+    "name": "Ossetic",
+    "iso": "os",
+    "wpLocale": "os",
+    "dir": "ltr",
+    "translated": 0,
+    "file": "os.json"
+  },
+  {
+    "code": "snd",
+    "name": "Sindhi",
+    "iso": "sd",
+    "wpLocale": "snd",
+    "dir": "rtl",
+    "translated": 0,
+    "file": "snd.json"
+  },
+  {
+    "code": "af",
+    "name": "Afrikaans",
+    "iso": "af",
+    "wpLocale": "af",
+    "dir": "ltr",
+    "translated": 0,
+    "file": "af.json"
+  },
+  {
+    "code": "si",
+    "name": "Sinhala",
+    "iso": "si",
+    "wpLocale": "si_LK",
+    "dir": "ltr",
+    "translated": 0,
+    "file": "si.json"
+  },
+  {
+    "code": "uk",
+    "name": "Ukrainian",
+    "iso": "uk",
+    "wpLocale": "uk",
+    "dir": "ltr",
+    "translated": 0,
+    "file": "uk.json"
+  },
+  {
+    "code": "te",
+    "name": "Telugu",
+    "iso": "te",
+    "wpLocale": "te",
+    "dir": "ltr",
+    "translated": 0,
+    "file": "te.json"
+  },
+  {
+    "code": "th",
+    "name": "Thai",
+    "iso": "th",
+    "wpLocale": "th",
+    "dir": "ltr",
+    "translated": 0,
+    "file": "th.json"
+  },
+  {
+    "code": "bo",
+    "name": "Tibetan",
+    "iso": "bo",
+    "wpLocale": "bo",
+    "dir": "ltr",
+    "translated": 0,
+    "file": "bo.json"
+  },
+  {
+    "code": "tir",
+    "name": "Tigrinya",
+    "iso": "ti",
+    "wpLocale": "tir",
+    "dir": "ltr",
+    "translated": 0,
+    "file": "tir.json"
+  },
+  {
+    "code": "tr",
+    "name": "Turkish",
+    "iso": "tr",
+    "wpLocale": "tr_TR",
+    "dir": "ltr",
+    "translated": 0,
+    "file": "tr.json"
+  },
+  {
+    "code": "tuk",
+    "name": "Turkmen",
+    "iso": "tk",
+    "wpLocale": "tuk",
+    "dir": "ltr",
+    "translated": 0,
+    "file": "tuk.json"
+  },
+  {
+    "code": "twd",
+    "name": "Tweants",
+    "wpLocale": "twd",
+    "dir": "ltr",
+    "translated": 0,
+    "file": "twd.json"
+  },
+  {
+    "code": "ug",
+    "name": "Uighur",
+    "iso": "ug",
+    "wpLocale": "ug_CN",
+    "dir": "rtl",
+    "translated": 0,
+    "file": "ug.json"
+  },
+  {
+    "code": "hsb",
+    "name": "Upper Sorbian",
+    "wpLocale": "hsb",
+    "dir": "ltr",
+    "translated": 0,
+    "file": "hsb.json"
+  },
+  {
+    "code": "ta-lk",
+    "name": "Tamil (Sri Lanka)",
+    "iso": "ta",
+    "wpLocale": "ta_LK",
+    "dir": "ltr",
+    "translated": 0,
+    "file": "ta-lk.json"
+  },
+  {
+    "code": "ur",
+    "name": "Urdu",
+    "iso": "ur",
+    "wpLocale": "ur",
+    "dir": "rtl",
+    "translated": 0,
+    "file": "ur.json"
+  },
+  {
+    "code": "uz",
+    "name": "Uzbek",
+    "iso": "uz",
+    "wpLocale": "uz_UZ",
+    "dir": "ltr",
+    "translated": 0,
+    "file": "uz.json"
+  },
+  {
+    "code": "vec",
+    "name": "Venetian",
+    "wpLocale": "vec",
+    "dir": "ltr",
+    "translated": 0,
+    "file": "vec.json"
+  },
+  {
+    "code": "vi",
+    "name": "Vietnamese",
+    "iso": "vi",
+    "wpLocale": "vi",
+    "dir": "ltr",
+    "translated": 0,
+    "file": "vi.json"
+  },
+  {
+    "code": "cy",
+    "name": "Welsh",
+    "iso": "cy",
+    "wpLocale": "cy",
+    "dir": "ltr",
+    "translated": 0,
+    "file": "cy.json"
+  },
+  {
+    "code": "wol",
+    "name": "Wolof",
+    "iso": "wo",
+    "wpLocale": "wol",
+    "dir": "ltr",
+    "translated": 0,
+    "file": "wol.json"
+  },
+  {
+    "code": "xho",
+    "name": "Xhosa",
+    "iso": "xh",
+    "wpLocale": "xho",
+    "dir": "ltr",
+    "translated": 0,
+    "file": "xho.json"
+  },
+  {
+    "code": "yor",
+    "name": "Yoruba",
+    "iso": "yo",
+    "wpLocale": "yor",
+    "dir": "ltr",
+    "translated": 0,
+    "file": "yor.json"
+  },
+  {
+    "code": "tt",
+    "name": "Tatar",
+    "iso": "tt",
+    "wpLocale": "tt_RU",
+    "dir": "ltr",
+    "translated": 0,
+    "file": "tt.json"
+  },
+  {
+    "code": "ta",
+    "name": "Tamil",
+    "iso": "ta",
+    "wpLocale": "ta_IN",
+    "dir": "ltr",
+    "translated": 0,
+    "file": "ta.json"
+  },
+  {
+    "code": "sl",
+    "name": "Slovenian",
+    "iso": "sl",
+    "wpLocale": "sl_SI",
+    "dir": "ltr",
+    "translated": 0,
+    "file": "sl.json"
+  },
+  {
+    "code": "es-pr",
+    "name": "Spanish (Puerto Rico)",
+    "iso": "es",
+    "wpLocale": "es_PR",
+    "dir": "ltr",
+    "translated": 0,
+    "file": "es-pr.json"
+  },
+  {
+    "code": "so",
+    "name": "Somali",
+    "iso": "so",
+    "wpLocale": "so_SO",
+    "dir": "ltr",
+    "translated": 0,
+    "file": "so.json"
+  },
+  {
+    "code": "azb",
+    "name": "South Azerbaijani",
+    "iso": "az",
+    "wpLocale": "azb",
+    "dir": "rtl",
+    "translated": 0,
+    "file": "azb.json"
+  },
+  {
+    "code": "es-cl",
+    "name": "Spanish (Chile)",
+    "iso": "es",
+    "wpLocale": "es_CL",
+    "dir": "ltr",
+    "translated": 0,
+    "file": "es-cl.json"
+  },
+  {
+    "code": "es-cr",
+    "name": "Spanish (Costa Rica)",
+    "iso": "es",
+    "wpLocale": "es_CR",
+    "dir": "ltr",
+    "translated": 0,
+    "file": "es-cr.json"
+  },
+  {
+    "code": "ary",
+    "name": "Moroccan Arabic",
+    "iso": "ar",
+    "wpLocale": "ary",
+    "dir": "rtl",
+    "translated": 0,
+    "file": "ary.json"
+  },
+  {
+    "code": "es-gt",
+    "name": "Spanish (Guatemala)",
+    "iso": "es",
+    "wpLocale": "es_GT",
+    "dir": "ltr",
+    "translated": 0,
+    "file": "es-gt.json"
+  },
+  {
+    "code": "es-hn",
+    "name": "Spanish (Honduras)",
+    "iso": "es",
+    "wpLocale": "es_HN",
+    "dir": "ltr",
+    "translated": 0,
+    "file": "es-hn.json"
+  },
+  {
+    "code": "es-pe",
+    "name": "Spanish (Peru)",
+    "iso": "es",
+    "wpLocale": "es_PE",
+    "dir": "ltr",
+    "translated": 0,
+    "file": "es-pe.json"
+  },
+  {
+    "code": "es-uy",
+    "name": "Spanish (Uruguay)",
+    "iso": "es",
+    "wpLocale": "es_UY",
+    "dir": "ltr",
+    "translated": 0,
+    "file": "es-uy.json"
+  },
+  {
+    "code": "tzm",
+    "name": "Tamazight (Central Atlas)",
+    "wpLocale": "tzm",
+    "dir": "ltr",
+    "translated": 0,
+    "file": "tzm.json"
+  },
+  {
+    "code": "su",
+    "name": "Sundanese",
+    "iso": "su",
+    "wpLocale": "su_ID",
+    "dir": "ltr",
+    "translated": 0,
+    "file": "su.json"
+  },
+  {
+    "code": "sw",
+    "name": "Swahili",
+    "iso": "sw",
+    "wpLocale": "sw",
+    "dir": "ltr",
+    "translated": 0,
+    "file": "sw.json"
+  },
+  {
+    "code": "ssw",
+    "name": "Swati",
+    "iso": "ss",
+    "wpLocale": "ssw",
+    "dir": "ltr",
+    "translated": 0,
+    "file": "ssw.json"
+  },
+  {
+    "code": "syr",
+    "name": "Syriac",
+    "wpLocale": "syr",
+    "dir": "ltr",
+    "translated": 0,
+    "file": "syr.json"
+  },
+  {
+    "code": "tl",
+    "name": "Tagalog",
+    "iso": "tl",
+    "wpLocale": "tl",
+    "dir": "ltr",
+    "translated": 0,
+    "file": "tl.json"
+  },
+  {
+    "code": "tah",
+    "name": "Tahitian",
+    "iso": "ty",
+    "wpLocale": "tah",
+    "dir": "ltr",
+    "translated": 0,
+    "file": "tah.json"
+  },
+  {
+    "code": "tg",
+    "name": "Tajik",
+    "iso": "tg",
+    "wpLocale": "tg",
+    "dir": "ltr",
+    "translated": 0,
+    "file": "tg.json"
+  },
+  {
+    "code": "zgh",
+    "name": "Tamazight",
+    "wpLocale": "zgh",
+    "dir": "ltr",
+    "translated": 0,
+    "file": "zgh.json"
   },
   {
     "code": "mya",
@@ -170,621 +649,6 @@
     "file": "mya.json"
   },
   {
-    "code": "pcm",
-    "name": "Nigerian Pidgin",
-    "wpLocale": "pcm",
-    "dir": "ltr",
-    "translated": 0,
-    "file": "pcm.json"
-=======
-    "code": "nb",
-    "name": "Norwegian (Bokmål)",
-    "iso": "nb",
-    "wpLocale": "nb_NO",
-    "dir": "ltr",
-    "translated": 0,
-    "file": "nb.json"
->>>>>>> e5eb53e9
-  },
-  {
-    "code": "pirate",
-    "name": "English (Pirate)",
-    "wpLocale": "art_xpirate",
-    "dir": "ltr",
-    "translated": 0,
-    "file": "pirate.json"
-  },
-  {
-    "code": "nn",
-    "name": "Norwegian (Nynorsk)",
-    "iso": "nn",
-    "wpLocale": "nn_NO",
-    "dir": "ltr",
-    "translated": 0,
-    "file": "nn.json"
-  },
-  {
-<<<<<<< HEAD
-    "code": "sah",
-    "name": "Sakha",
-    "wpLocale": "sah",
-    "dir": "ltr",
-    "translated": 0,
-    "file": "sah.json"
-  },
-  {
-    "code": "pl",
-    "name": "Polish",
-    "iso": "pl",
-    "wpLocale": "pl_PL",
-=======
-    "code": "sa-in",
-    "name": "Sanskrit",
-    "iso": "sa",
-    "wpLocale": "sa_IN",
->>>>>>> e5eb53e9
-    "dir": "ltr",
-    "translated": 0,
-    "file": "sa-in.json"
-  },
-  {
-    "code": "pt-ao",
-    "name": "Portuguese (Angola)",
-    "iso": "pt",
-    "wpLocale": "pt_AO",
-    "dir": "ltr",
-    "translated": 0,
-    "file": "pt-ao.json"
-  },
-  {
-    "code": "rhg",
-    "name": "Rohingya",
-    "wpLocale": "rhg",
-    "dir": "ltr",
-    "translated": 0,
-    "file": "rhg.json"
-  },
-  {
-    "code": "pcd",
-    "name": "Picard",
-    "wpLocale": "pcd",
-    "dir": "ltr",
-    "translated": 0,
-    "file": "pcd.json"
-  },
-  {
-    "code": "roh",
-    "name": "Romansh",
-    "iso": "rm",
-    "wpLocale": "roh",
-    "dir": "ltr",
-    "translated": 0,
-    "file": "roh.json"
-  },
-  {
-<<<<<<< HEAD
-    "code": "si",
-    "name": "Sinhala",
-    "iso": "si",
-    "wpLocale": "si_LK",
-=======
-    "code": "sah",
-    "name": "Sakha",
-    "wpLocale": "sah",
-    "dir": "ltr",
-    "translated": 0,
-    "file": "sah.json"
-  },
-  {
-    "code": "fa-af",
-    "name": "Persian (Afghanistan)",
-    "iso": "fa",
-    "wpLocale": "fa_AF",
-    "dir": "rtl",
-    "translated": 0,
-    "file": "fa-af.json"
-  },
-  {
-    "code": "ory",
-    "name": "Oriya",
-    "iso": "or",
-    "wpLocale": "ory",
->>>>>>> e5eb53e9
-    "dir": "ltr",
-    "translated": 0,
-    "file": "si.json"
-  },
-  {
-    "code": "fa",
-    "name": "Persian",
-    "iso": "fa",
-    "wpLocale": "fa_IR",
-    "dir": "rtl",
-    "translated": 0,
-    "file": "fa.json"
-  },
-  {
-<<<<<<< HEAD
-    "code": "oci",
-    "name": "Occitan",
-    "iso": "oc",
-    "wpLocale": "oci",
-    "dir": "ltr",
-    "translated": 0,
-    "file": "oci.json"
-=======
-    "code": "skr",
-    "name": "Saraiki",
-    "wpLocale": "skr",
-    "dir": "rtl",
-    "translated": 0,
-    "file": "skr.json"
->>>>>>> e5eb53e9
-  },
-  {
-    "code": "ps",
-    "name": "Pashto",
-    "iso": "ps",
-    "wpLocale": "ps",
-    "dir": "rtl",
-    "translated": 0,
-    "file": "ps.json"
-  },
-  {
-    "code": "sa-in",
-    "name": "Sanskrit",
-    "iso": "sa",
-    "wpLocale": "sa_IN",
-    "dir": "ltr",
-    "translated": 0,
-    "file": "sa-in.json"
-  },
-  {
-    "code": "pap-aw",
-    "name": "Papiamento (Aruba)",
-    "wpLocale": "pap_AW",
-    "dir": "ltr",
-    "translated": 0,
-    "file": "pap-aw.json"
-  },
-  {
-    "code": "pl",
-    "name": "Polish",
-    "iso": "pl",
-    "wpLocale": "pl_PL",
-    "dir": "ltr",
-    "translated": 0,
-    "file": "pl.json"
-  },
-  {
-    "code": "pap-cw",
-    "name": "Papiamento (Curaçao and Bonaire)",
-    "wpLocale": "pap_CW",
-    "dir": "ltr",
-    "translated": 0,
-    "file": "pap-cw.json"
-  },
-  {
-    "code": "os",
-    "name": "Ossetic",
-    "iso": "os",
-    "wpLocale": "os",
-    "dir": "ltr",
-    "translated": 0,
-    "file": "os.json"
-  },
-  {
-<<<<<<< HEAD
-    "code": "ory",
-    "name": "Oriya",
-    "iso": "or",
-    "wpLocale": "ory",
-    "dir": "ltr",
-    "translated": 0,
-    "file": "ory.json"
-  },
-  {
-=======
->>>>>>> e5eb53e9
-    "code": "snd",
-    "name": "Sindhi",
-    "iso": "sd",
-    "wpLocale": "snd",
-    "dir": "rtl",
-    "translated": 0,
-    "file": "snd.json"
-  },
-  {
-    "code": "af",
-    "name": "Afrikaans",
-    "iso": "af",
-    "wpLocale": "af",
-    "dir": "ltr",
-    "translated": 0,
-    "file": "af.json"
-  },
-  {
-    "code": "si",
-    "name": "Sinhala",
-    "iso": "si",
-    "wpLocale": "si_LK",
-    "dir": "ltr",
-    "translated": 0,
-    "file": "si.json"
-  },
-  {
-    "code": "uk",
-    "name": "Ukrainian",
-    "iso": "uk",
-    "wpLocale": "uk",
-    "dir": "ltr",
-    "translated": 0,
-    "file": "uk.json"
-  },
-  {
-    "code": "te",
-    "name": "Telugu",
-    "iso": "te",
-    "wpLocale": "te",
-    "dir": "ltr",
-    "translated": 0,
-    "file": "te.json"
-  },
-  {
-    "code": "th",
-    "name": "Thai",
-    "iso": "th",
-    "wpLocale": "th",
-    "dir": "ltr",
-    "translated": 0,
-    "file": "th.json"
-  },
-  {
-    "code": "bo",
-    "name": "Tibetan",
-    "iso": "bo",
-    "wpLocale": "bo",
-    "dir": "ltr",
-    "translated": 0,
-    "file": "bo.json"
-  },
-  {
-    "code": "tir",
-    "name": "Tigrinya",
-    "iso": "ti",
-    "wpLocale": "tir",
-    "dir": "ltr",
-    "translated": 0,
-    "file": "tir.json"
-  },
-  {
-    "code": "tr",
-    "name": "Turkish",
-    "iso": "tr",
-    "wpLocale": "tr_TR",
-    "dir": "ltr",
-    "translated": 0,
-    "file": "tr.json"
-  },
-  {
-    "code": "tuk",
-    "name": "Turkmen",
-    "iso": "tk",
-    "wpLocale": "tuk",
-    "dir": "ltr",
-    "translated": 0,
-    "file": "tuk.json"
-  },
-  {
-    "code": "twd",
-    "name": "Tweants",
-    "wpLocale": "twd",
-    "dir": "ltr",
-    "translated": 0,
-    "file": "twd.json"
-  },
-  {
-    "code": "ug",
-    "name": "Uighur",
-    "iso": "ug",
-    "wpLocale": "ug_CN",
-    "dir": "rtl",
-    "translated": 0,
-    "file": "ug.json"
-  },
-  {
-    "code": "hsb",
-    "name": "Upper Sorbian",
-    "wpLocale": "hsb",
-    "dir": "ltr",
-    "translated": 0,
-    "file": "hsb.json"
-  },
-  {
-    "code": "ta-lk",
-    "name": "Tamil (Sri Lanka)",
-    "iso": "ta",
-    "wpLocale": "ta_LK",
-    "dir": "ltr",
-    "translated": 0,
-    "file": "ta-lk.json"
-  },
-  {
-    "code": "ur",
-    "name": "Urdu",
-    "iso": "ur",
-    "wpLocale": "ur",
-    "dir": "rtl",
-    "translated": 0,
-    "file": "ur.json"
-  },
-  {
-    "code": "uz",
-    "name": "Uzbek",
-    "iso": "uz",
-    "wpLocale": "uz_UZ",
-    "dir": "ltr",
-    "translated": 0,
-    "file": "uz.json"
-  },
-  {
-    "code": "vec",
-    "name": "Venetian",
-    "wpLocale": "vec",
-    "dir": "ltr",
-    "translated": 0,
-    "file": "vec.json"
-  },
-  {
-    "code": "vi",
-    "name": "Vietnamese",
-    "iso": "vi",
-    "wpLocale": "vi",
-    "dir": "ltr",
-    "translated": 0,
-    "file": "vi.json"
-  },
-  {
-    "code": "cy",
-    "name": "Welsh",
-    "iso": "cy",
-    "wpLocale": "cy",
-    "dir": "ltr",
-    "translated": 0,
-    "file": "cy.json"
-  },
-  {
-    "code": "wol",
-    "name": "Wolof",
-    "iso": "wo",
-    "wpLocale": "wol",
-    "dir": "ltr",
-    "translated": 0,
-    "file": "wol.json"
-  },
-  {
-    "code": "xho",
-    "name": "Xhosa",
-    "iso": "xh",
-    "wpLocale": "xho",
-    "dir": "ltr",
-    "translated": 0,
-    "file": "xho.json"
-  },
-  {
-    "code": "yor",
-    "name": "Yoruba",
-    "iso": "yo",
-    "wpLocale": "yor",
-    "dir": "ltr",
-    "translated": 0,
-    "file": "yor.json"
-  },
-  {
-    "code": "tt",
-    "name": "Tatar",
-    "iso": "tt",
-    "wpLocale": "tt_RU",
-    "dir": "ltr",
-    "translated": 0,
-    "file": "tt.json"
-  },
-  {
-    "code": "ta",
-    "name": "Tamil",
-    "iso": "ta",
-    "wpLocale": "ta_IN",
-    "dir": "ltr",
-    "translated": 0,
-    "file": "ta.json"
-  },
-  {
-    "code": "sl",
-    "name": "Slovenian",
-    "iso": "sl",
-    "wpLocale": "sl_SI",
-    "dir": "ltr",
-    "translated": 0,
-    "file": "sl.json"
-  },
-  {
-    "code": "es-pr",
-    "name": "Spanish (Puerto Rico)",
-    "iso": "es",
-    "wpLocale": "es_PR",
-    "dir": "ltr",
-    "translated": 0,
-    "file": "es-pr.json"
-  },
-  {
-    "code": "so",
-    "name": "Somali",
-    "iso": "so",
-    "wpLocale": "so_SO",
-    "dir": "ltr",
-    "translated": 0,
-    "file": "so.json"
-  },
-  {
-    "code": "azb",
-    "name": "South Azerbaijani",
-    "iso": "az",
-    "wpLocale": "azb",
-    "dir": "rtl",
-    "translated": 0,
-    "file": "azb.json"
-  },
-  {
-    "code": "es-cl",
-    "name": "Spanish (Chile)",
-    "iso": "es",
-    "wpLocale": "es_CL",
-    "dir": "ltr",
-    "translated": 0,
-    "file": "es-cl.json"
-  },
-  {
-    "code": "es-cr",
-    "name": "Spanish (Costa Rica)",
-    "iso": "es",
-    "wpLocale": "es_CR",
-    "dir": "ltr",
-    "translated": 0,
-    "file": "es-cr.json"
-  },
-  {
-    "code": "ary",
-    "name": "Moroccan Arabic",
-    "iso": "ar",
-    "wpLocale": "ary",
-    "dir": "rtl",
-    "translated": 0,
-    "file": "ary.json"
-  },
-  {
-    "code": "es-gt",
-    "name": "Spanish (Guatemala)",
-    "iso": "es",
-    "wpLocale": "es_GT",
-    "dir": "ltr",
-    "translated": 0,
-    "file": "es-gt.json"
-  },
-  {
-    "code": "es-hn",
-    "name": "Spanish (Honduras)",
-    "iso": "es",
-    "wpLocale": "es_HN",
-    "dir": "ltr",
-    "translated": 0,
-    "file": "es-hn.json"
-  },
-  {
-    "code": "es-pe",
-    "name": "Spanish (Peru)",
-    "iso": "es",
-    "wpLocale": "es_PE",
-    "dir": "ltr",
-    "translated": 0,
-    "file": "es-pe.json"
-  },
-  {
-    "code": "es-uy",
-    "name": "Spanish (Uruguay)",
-    "iso": "es",
-    "wpLocale": "es_UY",
-    "dir": "ltr",
-    "translated": 0,
-    "file": "es-uy.json"
-  },
-  {
-    "code": "tzm",
-    "name": "Tamazight (Central Atlas)",
-    "wpLocale": "tzm",
-    "dir": "ltr",
-    "translated": 0,
-    "file": "tzm.json"
-  },
-  {
-    "code": "su",
-    "name": "Sundanese",
-    "iso": "su",
-    "wpLocale": "su_ID",
-    "dir": "ltr",
-    "translated": 0,
-    "file": "su.json"
-  },
-  {
-    "code": "sw",
-    "name": "Swahili",
-    "iso": "sw",
-    "wpLocale": "sw",
-    "dir": "ltr",
-    "translated": 0,
-    "file": "sw.json"
-  },
-  {
-    "code": "ssw",
-    "name": "Swati",
-    "iso": "ss",
-    "wpLocale": "ssw",
-    "dir": "ltr",
-    "translated": 0,
-    "file": "ssw.json"
-  },
-  {
-    "code": "syr",
-    "name": "Syriac",
-    "wpLocale": "syr",
-    "dir": "ltr",
-    "translated": 0,
-    "file": "syr.json"
-  },
-  {
-    "code": "tl",
-    "name": "Tagalog",
-    "iso": "tl",
-    "wpLocale": "tl",
-    "dir": "ltr",
-    "translated": 0,
-    "file": "tl.json"
-  },
-  {
-    "code": "tah",
-    "name": "Tahitian",
-    "iso": "ty",
-    "wpLocale": "tah",
-    "dir": "ltr",
-    "translated": 0,
-    "file": "tah.json"
-  },
-  {
-    "code": "tg",
-    "name": "Tajik",
-    "iso": "tg",
-    "wpLocale": "tg",
-    "dir": "ltr",
-    "translated": 0,
-    "file": "tg.json"
-  },
-  {
-    "code": "zgh",
-    "name": "Tamazight",
-    "wpLocale": "zgh",
-    "dir": "ltr",
-    "translated": 0,
-    "file": "zgh.json"
-  },
-  {
-    "code": "mya",
-    "name": "Myanmar (Burmese)",
-    "iso": "my",
-    "wpLocale": "my_MM",
-    "dir": "ltr",
-    "translated": 0,
-    "file": "mya.json"
-  },
-  {
     "code": "lug",
     "name": "Luganda",
     "iso": "lg",
@@ -1187,22 +1051,6 @@
     "file": "ka.json"
   },
   {
-<<<<<<< HEAD
-    "code": "mfe",
-    "name": "Mauritian Creole",
-    "wpLocale": "mfe",
-    "dir": "ltr",
-    "translated": 0,
-    "file": "mfe.json"
-  },
-  {
-    "code": "lmo",
-    "name": "Lombard",
-    "wpLocale": "lmo",
-    "dir": "ltr",
-    "translated": 0,
-    "file": "lmo.json"
-=======
     "code": "mn",
     "name": "Mongolian",
     "iso": "mn",
@@ -1210,7 +1058,6 @@
     "dir": "ltr",
     "translated": 0,
     "file": "mn.json"
->>>>>>> e5eb53e9
   },
   {
     "code": "dsb",
@@ -1282,6 +1129,103 @@
     "file": "lmo.json"
   },
   {
+    "code": "lb",
+    "name": "Luxembourgish",
+    "iso": "lb",
+    "wpLocale": "lb_LU",
+    "dir": "ltr",
+    "translated": 0,
+    "file": "lb.json"
+  },
+  {
+    "code": "ckb",
+    "name": "Kurdish (Sorani)",
+    "iso": "ku",
+    "wpLocale": "ckb",
+    "dir": "rtl",
+    "translated": 0,
+    "file": "ckb.json"
+  },
+  {
+    "code": "mk",
+    "name": "Macedonian",
+    "iso": "mk",
+    "wpLocale": "mk_MK",
+    "dir": "ltr",
+    "translated": 0,
+    "file": "mk.json"
+  },
+  {
+    "code": "mai",
+    "name": "Maithili",
+    "wpLocale": "mai",
+    "dir": "ltr",
+    "translated": 0,
+    "file": "mai.json"
+  },
+  {
+    "code": "mg",
+    "name": "Malagasy",
+    "iso": "mg",
+    "wpLocale": "mg_MG",
+    "dir": "ltr",
+    "translated": 0,
+    "file": "mg.json"
+  },
+  {
+    "code": "ms",
+    "name": "Malay",
+    "iso": "ms",
+    "wpLocale": "ms_MY",
+    "dir": "ltr",
+    "translated": 0,
+    "file": "ms.json"
+  },
+  {
+    "code": "ml",
+    "name": "Malayalam",
+    "iso": "ml",
+    "wpLocale": "ml_IN",
+    "dir": "ltr",
+    "translated": 0,
+    "file": "ml.json"
+  },
+  {
+    "code": "mri",
+    "name": "Maori",
+    "iso": "mi",
+    "wpLocale": "mri",
+    "dir": "ltr",
+    "translated": 0,
+    "file": "mri.json"
+  },
+  {
+    "code": "mr",
+    "name": "Marathi",
+    "iso": "mr",
+    "wpLocale": "mr",
+    "dir": "ltr",
+    "translated": 0,
+    "file": "mr.json"
+  },
+  {
+    "code": "mfe",
+    "name": "Mauritian Creole",
+    "wpLocale": "mfe",
+    "dir": "ltr",
+    "translated": 0,
+    "file": "mfe.json"
+  },
+  {
+    "code": "kir",
+    "name": "Kyrgyz",
+    "iso": "ky",
+    "wpLocale": "kir",
+    "dir": "ltr",
+    "translated": 0,
+    "file": "kir.json"
+  },
+  {
     "code": "kmr",
     "name": "Kurdish (Kurmanji)",
     "iso": "ku",
@@ -1291,118 +1235,103 @@
     "file": "kmr.json"
   },
   {
-    "code": "lb",
-    "name": "Luxembourgish",
-    "iso": "lb",
-    "wpLocale": "lb_LU",
-    "dir": "ltr",
-    "translated": 0,
-    "file": "lb.json"
-  },
-  {
-    "code": "ckb",
-    "name": "Kurdish (Sorani)",
-    "iso": "ku",
-    "wpLocale": "ckb",
-    "dir": "rtl",
-    "translated": 0,
-    "file": "ckb.json"
-  },
-  {
-    "code": "mk",
-    "name": "Macedonian",
-    "iso": "mk",
-    "wpLocale": "mk_MK",
-    "dir": "ltr",
-    "translated": 0,
-    "file": "mk.json"
-  },
-  {
-    "code": "mai",
-    "name": "Maithili",
-    "wpLocale": "mai",
-    "dir": "ltr",
-    "translated": 0,
-    "file": "mai.json"
-  },
-  {
-    "code": "mg",
-    "name": "Malagasy",
-    "iso": "mg",
-    "wpLocale": "mg_MG",
-    "dir": "ltr",
-    "translated": 0,
-    "file": "mg.json"
-  },
-  {
-    "code": "ms",
-    "name": "Malay",
-    "iso": "ms",
-    "wpLocale": "ms_MY",
-    "dir": "ltr",
-    "translated": 0,
-    "file": "ms.json"
-  },
-  {
-    "code": "ml",
-    "name": "Malayalam",
-    "iso": "ml",
-    "wpLocale": "ml_IN",
-    "dir": "ltr",
-    "translated": 0,
-    "file": "ml.json"
-  },
-  {
-    "code": "mri",
-    "name": "Maori",
-    "iso": "mi",
-    "wpLocale": "mri",
-    "dir": "ltr",
-    "translated": 0,
-    "file": "mri.json"
-  },
-  {
-    "code": "mr",
-    "name": "Marathi",
-    "iso": "mr",
-    "wpLocale": "mr",
-    "dir": "ltr",
-    "translated": 0,
-    "file": "mr.json"
-  },
-  {
-<<<<<<< HEAD
-    "code": "ckb",
-    "name": "Kurdish (Sorani)",
-=======
-    "code": "mfe",
-    "name": "Mauritian Creole",
-    "wpLocale": "mfe",
-    "dir": "ltr",
-    "translated": 0,
-    "file": "mfe.json"
-  },
-  {
-    "code": "kir",
-    "name": "Kyrgyz",
-    "iso": "ky",
-    "wpLocale": "kir",
-    "dir": "ltr",
-    "translated": 0,
-    "file": "kir.json"
-  },
-  {
-    "code": "kmr",
-    "name": "Kurdish (Kurmanji)",
->>>>>>> e5eb53e9
-    "iso": "ku",
-    "wpLocale": "ckb",
-    "dir": "rtl",
-    "translated": 0,
-    "file": "ckb.json"
-  },
-  {
-<<<<<<< HEAD
+    "code": "de-at",
+    "name": "German (Austria)",
+    "iso": "de",
+    "wpLocale": "de_AT",
+    "dir": "ltr",
+    "translated": 0,
+    "file": "de-at.json"
+  },
+  {
+    "code": "hu",
+    "name": "Hungarian",
+    "iso": "hu",
+    "wpLocale": "hu_HU",
+    "dir": "ltr",
+    "translated": 0,
+    "file": "hu.json"
+  },
+  {
+    "code": "de-ch",
+    "name": "German (Switzerland)",
+    "iso": "de",
+    "wpLocale": "de_CH",
+    "dir": "ltr",
+    "translated": 0,
+    "file": "de-ch.json"
+  },
+  {
+    "code": "kal",
+    "name": "Greenlandic",
+    "iso": "kl",
+    "wpLocale": "kal",
+    "dir": "ltr",
+    "translated": 0,
+    "file": "kal.json"
+  },
+  {
+    "code": "gu",
+    "name": "Gujarati",
+    "iso": "gu",
+    "wpLocale": "gu",
+    "dir": "ltr",
+    "translated": 0,
+    "file": "gu.json"
+  },
+  {
+    "code": "hat",
+    "name": "Haitian Creole",
+    "iso": "ht",
+    "wpLocale": "hat",
+    "dir": "ltr",
+    "translated": 0,
+    "file": "hat.json"
+  },
+  {
+    "code": "hau",
+    "name": "Hausa",
+    "iso": "ha",
+    "wpLocale": "hau",
+    "dir": "ltr",
+    "translated": 0,
+    "file": "hau.json"
+  },
+  {
+    "code": "haw",
+    "name": "Hawaiian",
+    "wpLocale": "haw_US",
+    "dir": "ltr",
+    "translated": 0,
+    "file": "haw.json"
+  },
+  {
+    "code": "haz",
+    "name": "Hazaragi",
+    "wpLocale": "haz",
+    "dir": "rtl",
+    "translated": 0,
+    "file": "haz.json"
+  },
+  {
+    "code": "he",
+    "name": "Hebrew",
+    "iso": "he",
+    "wpLocale": "he_IL",
+    "dir": "rtl",
+    "translated": 0,
+    "file": "he.json"
+  },
+  {
+    "code": "is",
+    "name": "Icelandic",
+    "iso": "is",
+    "wpLocale": "is_IS",
+    "dir": "ltr",
+    "translated": 0,
+    "file": "is.json"
+  },
+  {
     "code": "ko",
     "name": "Korean",
     "iso": "ko",
@@ -1412,116 +1341,74 @@
     "file": "ko.json"
   },
   {
-=======
->>>>>>> e5eb53e9
-    "code": "de-at",
-    "name": "German (Austria)",
-    "iso": "de",
-    "wpLocale": "de_AT",
-    "dir": "ltr",
-    "translated": 0,
-    "file": "de-at.json"
-  },
-  {
-<<<<<<< HEAD
-    "code": "hi",
-    "name": "Hindi",
-    "iso": "hi",
-    "wpLocale": "hi_IN",
-    "dir": "ltr",
-    "translated": 0,
-    "file": "hi.json"
-=======
-    "code": "hu",
-    "name": "Hungarian",
-    "iso": "hu",
-    "wpLocale": "hu_HU",
-    "dir": "ltr",
-    "translated": 0,
-    "file": "hu.json"
->>>>>>> e5eb53e9
-  },
-  {
-    "code": "de-ch",
-    "name": "German (Switzerland)",
-    "iso": "de",
-    "wpLocale": "de_CH",
-    "dir": "ltr",
-    "translated": 0,
-    "file": "de-ch.json"
-  },
-  {
-    "code": "kal",
-    "name": "Greenlandic",
-    "iso": "kl",
-    "wpLocale": "kal",
-    "dir": "ltr",
-    "translated": 0,
-    "file": "kal.json"
-  },
-  {
-    "code": "gu",
-    "name": "Gujarati",
-    "iso": "gu",
-    "wpLocale": "gu",
-    "dir": "ltr",
-    "translated": 0,
-    "file": "gu.json"
-  },
-  {
-    "code": "hat",
-    "name": "Haitian Creole",
-    "iso": "ht",
-    "wpLocale": "hat",
-    "dir": "ltr",
-    "translated": 0,
-    "file": "hat.json"
-  },
-  {
-    "code": "hau",
-    "name": "Hausa",
-    "iso": "ha",
-    "wpLocale": "hau",
-    "dir": "ltr",
-    "translated": 0,
-    "file": "hau.json"
-  },
-  {
-    "code": "haw",
-    "name": "Hawaiian",
-    "wpLocale": "haw_US",
-    "dir": "ltr",
-    "translated": 0,
-    "file": "haw.json"
-  },
-  {
-    "code": "haz",
-    "name": "Hazaragi",
-    "wpLocale": "haz",
-    "dir": "rtl",
-    "translated": 0,
-    "file": "haz.json"
-  },
-  {
-    "code": "he",
-    "name": "Hebrew",
-    "iso": "he",
-    "wpLocale": "he_IL",
-    "dir": "rtl",
-<<<<<<< HEAD
-    "translated": 0,
-    "file": "he.json"
-  },
-  {
-    "code": "hu",
-    "name": "Hungarian",
-    "iso": "hu",
-    "wpLocale": "hu_HU",
-    "dir": "ltr",
-=======
->>>>>>> e5eb53e9
-    "translated": 0,
-    "file": "he.json"
+    "code": "ido",
+    "name": "Ido",
+    "iso": "io",
+    "wpLocale": "ido",
+    "dir": "ltr",
+    "translated": 0,
+    "file": "ido.json"
+  },
+  {
+    "code": "ibo",
+    "name": "Igbo",
+    "iso": "ig",
+    "wpLocale": "ibo",
+    "dir": "ltr",
+    "translated": 0,
+    "file": "ibo.json"
+  },
+  {
+    "code": "ga",
+    "name": "Irish",
+    "iso": "ga",
+    "wpLocale": "ga",
+    "dir": "ltr",
+    "translated": 0,
+    "file": "ga.json"
+  },
+  {
+    "code": "jv",
+    "name": "Javanese",
+    "iso": "jv",
+    "wpLocale": "jv_ID",
+    "dir": "ltr",
+    "translated": 0,
+    "file": "jv.json"
+  },
+  {
+    "code": "kab",
+    "name": "Kabyle",
+    "wpLocale": "kab",
+    "dir": "ltr",
+    "translated": 0,
+    "file": "kab.json"
+  },
+  {
+    "code": "kaa",
+    "name": "Karakalpak",
+    "wpLocale": "kaa",
+    "dir": "ltr",
+    "translated": 0,
+    "file": "kaa.json"
+  },
+  {
+    "code": "kk",
+    "name": "Kazakh",
+    "iso": "kk",
+    "wpLocale": "kk",
+    "dir": "ltr",
+    "translated": 0,
+    "file": "kk.json"
+  },
+  {
+    "code": "km",
+    "name": "Khmer",
+    "iso": "km",
+    "wpLocale": "km",
+    "dir": "ltr",
+    "translated": 0,
+    "file": "km.json"
   },
   {
     "code": "kin",
@@ -1533,106 +1420,6 @@
     "file": "kin.json"
   },
   {
-    "code": "is",
-    "name": "Icelandic",
-    "iso": "is",
-    "wpLocale": "is_IS",
-    "dir": "ltr",
-    "translated": 0,
-    "file": "is.json"
-  },
-  {
-    "code": "ko",
-    "name": "Korean",
-    "iso": "ko",
-    "wpLocale": "ko_KR",
-    "dir": "ltr",
-    "translated": 0,
-    "file": "ko.json"
-  },
-  {
-    "code": "ido",
-    "name": "Ido",
-    "iso": "io",
-    "wpLocale": "ido",
-    "dir": "ltr",
-    "translated": 0,
-    "file": "ido.json"
-  },
-  {
-    "code": "ibo",
-    "name": "Igbo",
-    "iso": "ig",
-    "wpLocale": "ibo",
-    "dir": "ltr",
-    "translated": 0,
-    "file": "ibo.json"
-  },
-  {
-    "code": "ga",
-    "name": "Irish",
-    "iso": "ga",
-    "wpLocale": "ga",
-    "dir": "ltr",
-    "translated": 0,
-    "file": "ga.json"
-  },
-  {
-    "code": "jv",
-    "name": "Javanese",
-    "iso": "jv",
-    "wpLocale": "jv_ID",
-    "dir": "ltr",
-    "translated": 0,
-    "file": "jv.json"
-  },
-  {
-    "code": "kab",
-    "name": "Kabyle",
-    "wpLocale": "kab",
-    "dir": "ltr",
-    "translated": 0,
-    "file": "kab.json"
-  },
-  {
-    "code": "kaa",
-    "name": "Karakalpak",
-    "wpLocale": "kaa",
-    "dir": "ltr",
-    "translated": 0,
-    "file": "kaa.json"
-  },
-  {
-    "code": "kk",
-    "name": "Kazakh",
-    "iso": "kk",
-    "wpLocale": "kk",
-    "dir": "ltr",
-    "translated": 0,
-    "file": "kk.json"
-  },
-  {
-    "code": "km",
-    "name": "Khmer",
-    "iso": "km",
-    "wpLocale": "km",
-    "dir": "ltr",
-    "translated": 0,
-    "file": "km.json"
-  },
-  {
-<<<<<<< HEAD
-=======
-    "code": "kin",
-    "name": "Kinyarwanda",
-    "iso": "rw",
-    "wpLocale": "kin",
-    "dir": "ltr",
-    "translated": 0,
-    "file": "kin.json"
-  },
-  {
->>>>>>> e5eb53e9
     "code": "zul",
     "name": "Zulu",
     "iso": "zu",

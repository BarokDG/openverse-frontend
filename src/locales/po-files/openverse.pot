# Copyright (C) 2021
# This file is distributed under the same license as Openverse.
msgid ""
msgstr ""
"Project-Id-Version: Openverse \n"
"Report-Msgid-Bugs-To: https://github.com/wordpress/openverse/issues \n"
<<<<<<< HEAD
"POT-Creation-Date: 2021-09-14T01:03:45+00:00\n"
=======
"POT-Creation-Date: 2021-10-06T12:05:17+00:00\n"
>>>>>>> 62d20fde
"MIME-Version: 1.0\n"
"Content-Type: text/plain; charset=UTF-8\n"
"Content-Transfer-Encoding: 8bit\n"
"PO-Revision-Date: 2021-MO-DA HO:MI+ZONE\n"
"Last-Translator: FULL NAME <EMAIL@ADDRESS>\n"
"Language-Team: LANGUAGE <LL@li.org>\n"


msgctxt "hero.brand"
msgid "Openverse"
msgstr ""

#: src/components/HeroSection.vue:6
msgctxt "hero.title"
msgid "Search for content to reuse"
msgstr ""

#: src/components/HeroSection.vue:9
msgctxt "hero.subtitle"
msgid "Browse over 500 million openly-licensed images, audio tracks, and videos."
msgstr ""

#: src/components/HeroSection.vue:28
msgctxt "hero.search.placeholder"
msgid "Search all content"
msgstr ""

#: src/components/HeroSection.vue:32
msgctxt "hero.search.button"
msgid "Search"
msgstr ""

#. Do not translate words between ### ###.
#: src/components/HeroSection.vue:36
msgctxt "hero.caption.content"
msgid "All our content is under Creative Commons licenses or in the public domain. ###link### about CC licenses and tools."
msgstr ""

#: src/components/HeroSection.vue:44
msgctxt "hero.caption.link"
msgid "Learn more"
msgstr ""

#: src/components/HomeLicenseFilter.vue:4
msgctxt "hero.license-filter.label"
msgid "I want something I can"
msgstr ""

#: src/components/HomeLicenseFilter.vue:4
msgctxt "hero.license-filter.label"
msgid "Languages available"
msgstr ""

msgctxt "hero.locale.icon"
msgid "locale"
msgstr ""

msgctxt "hero.search"
msgid "search"
msgstr ""

msgctxt "hero.caption"
msgid "about cc licenses"
msgstr ""

#: src/components/EmbeddedNavSection.vue:59
msgctxt "header.about-nav-item"
msgid "Our Story"
msgstr ""

#: src/components/EmbeddedNavSection.vue:67
msgctxt "header.source-nav-item"
msgid "Sources"
msgstr ""

#: src/components/EmbeddedNavSection.vue:88
msgctxt "header.search-guide-nav-item"
msgid "Search Guide"
msgstr ""

#: src/components/EmbeddedNavSection.vue:96
msgctxt "header.meta-search-nav-item"
msgid "Meta Search"
msgstr ""

#: src/components/EmbeddedNavSection.vue:104
msgctxt "header.feedback-nav-item"
msgid "Feedback"
msgstr ""

msgctxt "header.support-nav-item"
msgid "Support Us"
msgstr ""

#: src/components/EmbeddedNavSection.vue:119
msgctxt "header.extension-nav-item"
msgid "Web extension"
msgstr ""

#: src/components/HeroSection.vue:28
msgctxt "hero.search.placeholder"
msgid "Search all content"
msgstr ""

#: src/components/EmbeddedNavSection.vue:2
msgctxt "header.aria.primary"
msgid "primary"
msgstr ""

#: src/components/EmbeddedNavSection.vue:16
msgctxt "header.aria.menu"
msgid "menu"
msgstr ""

msgctxt "hero.search"
msgid "search"
msgstr ""

#: src/components/EmbeddedNavSection.vue:43
msgctxt "header.aria.sr-search"
msgid "sr search button"
msgstr ""

#: src/components/EmbeddedNavSection.vue:76
msgctxt "header.licenses-nav-item"
msgid "The Licenses"
msgstr ""

#: src/components/EmbeddedNavSection.vue:52
msgctxt "header.about-tab"
msgid "About"
msgstr ""

#: src/components/EmbeddedNavSection.vue:81
msgctxt "header.resources-tab"
msgid "Resources"
msgstr ""

#: src/components/EmbeddedNavSection.vue:113
msgctxt "header.api-nav-item"
msgid "API"
msgstr ""

msgctxt "header.notification.text"
msgid "{example_notification_text}"
msgstr ""

msgctxt "header.notification.dismiss"
msgid "Dismiss"
msgstr ""

msgctxt "header.notification.okay"
msgid "OK"
msgstr ""

msgctxt "footer.navigation.contact"
msgid "Contact"
msgstr ""

msgctxt "footer.navigation.privacy"
msgid "Privacy"
msgstr ""

msgctxt "footer.navigation.policies"
msgid "Policies"
msgstr ""

msgctxt "footer.navigation.terms"
msgid "Terms"
msgstr ""

#. Do not translate words between ### ###.
#: src/components/HomeLicenseFilter.vue:4
msgctxt "hero.license-filter.label"
msgid "Except where otherwise ###noted###, content on this site is licensed under a ###attribution###. ###icons###"
msgstr ""

#: src/components/FooterSection.vue:23
msgctxt "footer.caption.noted"
msgid "noted"
msgstr ""

#: src/components/FooterSection.vue:32
msgctxt "footer.caption.attribution"
msgid "Creative Commons Attribution 4.0 International license"
msgstr ""

#: src/components/FooterSection.vue:42
msgctxt "footer.caption.icons"
msgid "Icons by Font Awesome."
msgstr ""

#: src/components/FooterSection.vue:59
msgctxt "footer.donate.work"
msgid "Our work relies on you!"
msgstr ""

#: src/components/FooterSection.vue:61
msgctxt "footer.donate.help"
msgid "Help us keep the internet free and open."
msgstr ""

msgctxt "footer.navigation.contact"
msgid "contact info"
msgstr ""

msgctxt "footer.donate"
msgid "donate section"
msgstr ""

#: src/components/HeroSection.vue:6
msgctxt "hero.title"
msgid "About Openverse"
msgstr ""

#: src/components/HeroSection.vue:36
msgctxt "hero.caption.content"
msgid "Openverse is a tool that allows openly licensed and public domain works to be discovered and used by everyone."
msgstr ""

#. Do not translate words between ### ###.
#: src/components/HeroSection.vue:36
msgctxt "hero.caption.content"
msgid "Openverse searches across more than 300 million images from open APIs and the ###common-crawl### dataset. It goes beyond simple search to aggregate results across multiple public repositories into a single catalog, and facilitates reuse through features like machine-generated tags and one-click attribution."
msgstr ""

#: src/pages/about.vue:16
msgctxt "about.collection.common-crawl"
msgid "Common Crawl"
msgstr ""

#. Do not translate words between ### ###.
#: src/components/HeroSection.vue:36
msgctxt "hero.caption.content"
msgid "Currently Openverse only searches images, with search for audio and video provided through ###meta###. But we plan to add additional media types such as open texts and audio, with the ultimate goal of providing access to all 1.4 billion CC licensed and public domain works on the web. All of our code is open source (###search###, ###api###, ###catalog###) and we ###community###. You can see what ###working###."
msgstr ""

#: src/pages/about.vue:26
msgctxt "about.planning.meta"
msgid "Meta Search"
msgstr ""

msgctxt "hero.search"
msgid "Openverse"
msgstr ""

#: src/pages/about.vue:40
msgctxt "about.planning.api"
msgid "Openverse API"
msgstr ""

#: src/pages/about.vue:47
msgctxt "about.planning.catalog"
msgid "Openverse Catalog"
msgstr ""

#: src/pages/about.vue:54
msgctxt "about.planning.community"
msgid "welcome community contribution"
msgstr ""

#: src/pages/about.vue:61
msgctxt "about.planning.working"
msgid "we’re currently working on"
msgstr ""

#. Do not translate words between ### ###.
#: src/components/HeroSection.vue:36
msgctxt "hero.caption.content"
msgid "Openverse is the successor to CC Search which was launched by Creative Commons in 2019, after its migration to WordPress in 2021. You can read more about this transition in the official announcements from ###creative-commons### and ###wordpress###. We remain committed to our goal of tackling discoverability and accessibility of open access media."
msgstr ""

#: src/pages/about.vue:71
msgctxt "about.transfer.creative-commons"
msgid "Creative Commons"
msgstr ""

#: src/pages/about.vue:78
msgctxt "about.transfer.wordpress"
msgid "WordPress"
msgstr ""

#. Do not translate words between ### ###.
#: src/components/HeroSection.vue:36
msgctxt "hero.caption.content"
msgid "Please note that Openverse does not verify whether the images are properly CC licensed, or whether the attribution and other licensing information we have aggregated is accurate or complete. Please independently verify the licensing status and attribution information before reusing the content. For more details, read the ###terms###."
msgstr ""

msgctxt "footer.navigation.terms"
msgid "Openverse Terms of Use"
msgstr ""

#: src/pages/about.vue:16
msgctxt "about.collection.common-crawl"
msgid "Common Crawl"
msgstr ""

#: src/pages/about.vue:26
msgctxt "about.planning.meta"
msgid "meta search"
msgstr ""

#: src/pages/about.vue:59
msgctxt "about.aria.projects"
msgid "Openverse projects"
msgstr ""

#: src/pages/about.vue:54
msgctxt "about.planning.community"
msgid "Make WordPress community"
msgstr ""

msgctxt "footer.navigation.terms"
msgid "Openverse terms of use"
msgstr ""

#: src/pages/sources.vue:85
msgctxt "about.aria.sources-table"
msgid "sources table"
msgstr ""

#: src/pages/about.vue:71
msgctxt "about.transfer.creative-commons"
msgid "Creative Commons"
msgstr ""

#: src/pages/about.vue:78
msgctxt "about.transfer.wordpress"
msgid "WordPress"
msgstr ""

msgctxt "hero.search"
msgid "Openverse"
msgstr ""

#: src/pages/about.vue:40
msgctxt "about.planning.api"
msgid "Openverse API"
msgstr ""

#: src/pages/about.vue:47
msgctxt "about.planning.catalog"
msgid "Openverse Catalog"
msgstr ""

#: src/components/HeroSection.vue:6
msgctxt "hero.title"
msgid "Sources"
msgstr ""

#. Do not translate words between ### ###.
#: src/pages/sources.vue:77
msgctxt "sources.detail"
msgid "Clicking on a ###single-name### allows you to browse and filter items within that source."
msgstr ""

#: src/pages/sources.vue:80
msgctxt "sources.single-name"
msgid "Source"
msgstr ""

#: src/pages/sources.vue:97
msgctxt "sources.providers.source"
msgid "Source"
msgstr ""

#: src/pages/sources.vue:101
msgctxt "sources.providers.domain"
msgid "Domain"
msgstr ""

#: src/pages/sources.vue:108
msgctxt "sources.providers.item"
msgid "Total items"
msgstr ""

#: src/pages/sources.vue:10
msgctxt "sources.cc-content.where"
msgid "Where does the content on Openverse come from?"
msgstr ""

#: src/components/HeroSection.vue:36
msgctxt "hero.caption.content"
msgid "There is openly licensed content hosted on millions of domains across the breadth of the internet. Our team systematically identifies providers hosting CC-licensed content. If it’s a good fit, we index that content and make it discoverable through Openverse."
msgstr ""

#. Do not translate words between ### ###.
#: src/pages/sources.vue:15
msgctxt "sources.cc-content.provider"
msgid "Some providers have multiple different groupings of content within them. ###flickr### has sources ranging from NASA to personal photography. The ###smithsonian### comprises a dozen, diverse collections. Wikimedia Commons runs the gamut in terms of content, and is used by several Galleries, Libraries, Archives, and Museums highlighting some or all of their digitized collections."
msgstr ""

#. Do not translate words between ### ###.
#: src/pages/sources.vue:27
msgctxt "sources.cc-content.europeana"
msgid "Openverse is especially grateful for the work of ###link###, an organization that works to digitize and make discoverable cultural heritage works across Europe. Openverse is able to index hundreds of valuable sources, through a single integration with the ###link-api###."
msgstr ""

#: src/pages/sources.vue:30
msgctxt "sources.cc-content.europeana-link"
msgid "Europeana"
msgstr ""

#: src/pages/sources.vue:37
msgctxt "sources.cc-content.europeana-api"
msgid "Europeana API"
msgstr ""

#: src/pages/sources.vue:23
msgctxt "sources.cc-content.smithsonian"
msgid "Smithsonian Institute"
msgstr ""

#: src/pages/sources.vue:18
msgctxt "sources.cc-content.flickr"
msgid "Flickr"
msgstr ""

#: src/pages/sources.vue:44
msgctxt "sources.new-content.next"
msgid "How do we decide what sources to add next?"
msgstr ""

#: src/pages/sources.vue:47
msgctxt "sources.new-content.integrate"
msgid "We have a never ending list of possible sources to research prior to integration. We ask ourselves questions like:"
msgstr ""

#: src/pages/sources.vue:52
msgctxt "sources.new-content.impact"
msgid " What is the impact or importance of this source to our users? If it exists within a provider like Wikimedia Commons, is it valuable for our users to be able to filter by this source directly?"
msgstr ""

#: src/pages/sources.vue:55
msgctxt "sources.new-content.reuse"
msgid "Is licensing and attribution information clearly displayed to enable confident reuse?"
msgstr ""

#: src/pages/sources.vue:58
msgctxt "sources.new-content.total-items"
msgid "How many new total items or new types of items can we bring to our users through this integration? Some sources are direct integrations, while others may be a source within a source."
msgstr ""

#: src/pages/sources.vue:65
msgctxt "sources.suggestions"
msgid "We appreciate suggestions for new sources from our community of users."
msgstr ""

#: src/pages/sources.vue:73
msgctxt "sources.issue-button"
msgid "Suggest a new source"
msgstr ""

#: src/components/HeroSection.vue:6
msgctxt "hero.title"
msgid "Meta Search"
msgstr ""

#. Do not translate words between ### ###.
#: src/pages/meta-search.vue:10
msgctxt "meta-search-page.intro"
msgid "Openverse is built on top of a catalog that indexes CC-licensed and public domain content from selected sources. Learn more about our ###link###."
msgstr ""

#: src/components/HeroSection.vue:44
msgctxt "hero.caption.link"
msgid "sources"
msgstr ""

#: src/pages/meta-search.vue:17
msgctxt "meta-search-page.license"
msgid "The internet is a big place! There are plenty of search portals and collections, hosting CC-licensed and public domain content, which we aren’t able to index or surface results from within the Openverse interface. These are important sources of CC-licensed and public domain content, and we want to make sure that you are able to find the best openly licensed materials possible, regardless of where they are located."
msgstr ""

#: src/components/HeroSection.vue:36
msgctxt "hero.caption.content"
msgid "What content types can I search for using the Meta Search feature?"
msgstr ""

#: src/pages/meta-search.vue:21
msgctxt "meta-search-page.content-types"
msgid "Meta Search on Openverse currently supports image, audio, and video search on external sites."
msgstr ""

#: src/pages/meta-search.vue:38
msgctxt "meta-search-page.use"
msgid " Use "
msgstr ""

#: src/components/HeroSection.vue:6
msgctxt "hero.title"
msgid "How does the Meta Search feature work for Images?"
msgstr ""

#: src/components/HeroSection.vue:36
msgctxt "hero.caption.content"
msgid "Openverse supports built-in image search. When you enter a query on the Openverse homepage, a page of results will be displayed. Scrolling to the bottom of the page, you have two choices:"
msgstr ""

#: src/pages/meta-search.vue:29
msgctxt "meta-search-page.images.continue"
msgid "Load more results, and continue browsing in Openverse."
msgstr ""

#: src/pages/meta-search.vue:32
msgctxt "meta-search-page.images.not-finding"
msgid "Click on the link that says “Not finding what you need?” below the image results."
msgstr ""

#. Do not translate words between ### ###.
#: src/pages/meta-search.vue:36
msgctxt "meta-search-page.images.info"
msgid "When you click on “Not finding what you need?” a modal will load with other sources of CC-licensed and public domain content. Your search query will be preloaded, and if supported, you can select a ###use### filter to proactively filter your results. Click on the button for the external source you’d like to search, and your results will open in a new tab."
msgstr ""

#: src/components/HeroSection.vue:6
msgctxt "hero.title"
msgid "How does the Meta Search feature work for Audio and Video?"
msgstr ""

#: src/components/HeroSection.vue:36
msgctxt "hero.caption.content"
msgid "Openverse does not yet support built-in audio and video search. For Audio and Video, simply click on the appropriate tab, and you’ll see what sources you can find CC-licensed content on."
msgstr ""

#. Do not translate words between ### ###.
#: src/pages/meta-search.vue:51
msgctxt "meta-search-page.audio-video.filter"
msgid "The Filters bar on the left includes the ###use### filter, which may be supported by some meta search sources. Apply these before clicking on the button for the external source you’d like to search."
msgstr ""

#: src/components/HeroSection.vue:6
msgctxt "hero.title"
msgid "Can I suggest new sources for Meta Search?"
msgstr ""

#. Do not translate words between ### ###.
#: src/components/HeroSection.vue:36
msgctxt "hero.caption.content"
msgid "Yes, please! Create an ###issue### in our GitHub repository or send us an ###email### and tell us about the new sources you’d like to see included."
msgstr ""

#: src/pages/meta-search.vue:70
msgctxt "meta-search-page.new.issue"
msgid "issue"
msgstr ""

#: src/pages/meta-search.vue:77
msgctxt "meta-search-page.new.email"
msgid "email"
msgstr ""

#: src/components/HeroSection.vue:6
msgctxt "hero.title"
msgid "Why did you build this?"
msgstr ""

#: src/components/HeroSection.vue:36
msgctxt "hero.caption.content"
msgid "For many years, CC has offered its users a dedicated search portal for searching platforms that have CC licensing filters built in. These platforms included Europeana, Google Images, Flickr, Jamendo, Open Clip Art Library, SpinXpress, Wikimedia Commons, YouTube, ccMixter, and SoundCloud. The search experience looked like this:"
msgstr ""

msgctxt "meta-search-page.new"
msgid "For users of the legacy CC Meta Search site, the Meta Search feature on Openverse will look familiar. The goal was to ensure that the functionality is not lost, but is updated and embedded within our new search engine for openly licensed content. In addition, the Meta Search feature builds on this functionality, allowing us to quickly add new sources to Meta Search as we discover them, and support new content types in the future, as we expand."
msgstr ""

#: src/pages/meta-search.vue:97
msgctxt "meta-search-page.why.aria-label"
msgid "feedback"
msgstr ""

#. Do not translate words between ### ###.
#: src/pages/meta-search.vue:94
msgctxt "meta-search-page.why.feedback-suggestions"
msgid "We hope you enjoy, and if you have suggestions for improvement, leave us ###feedback###."
msgstr ""

#: src/pages/meta-search.vue:99
msgctxt "meta-search-page.why.feedback-link"
msgid "feedback"
msgstr ""

#: src/components/HeroSection.vue:6
msgctxt "hero.title"
msgid "Openverse Syntax Guide"
msgstr ""

#: src/pages/meta-search.vue:10
msgctxt "meta-search-page.intro"
msgid "When you search, you can enter special symbols or words to your search term to make your search results more precise."
msgstr ""

#: src/components/HeroSection.vue:6
msgctxt "hero.title"
msgid "Search for an exact match"
msgstr ""

#: src/pages/meta-search.vue:97
msgctxt "meta-search-page.why.aria-label"
msgid "quote unquote Claude Monet"
msgstr ""

#: src/pages/search-help.vue:22
msgctxt "search-guide.exact.claude-monet"
msgid "\"Claude Monet\""
msgstr ""

#. Do not translate words between ### ###.
#: src/components/HeroSection.vue:36
msgctxt "hero.caption.content"
msgid "Put a word or phrase inside quotes. For example, ###link###."
msgstr ""

#: src/components/HeroSection.vue:6
msgctxt "hero.title"
msgid "Combining terms"
msgstr ""

msgctxt "about.description"
msgid "If you want to combine terms, you can use the following operators to perform more complex queries"
msgstr ""

#. Do not translate words between ### ###.
#: src/pages/search-help.vue:37
msgctxt "search-guide.combine.and"
msgid "###symbol### signifies AND operation"
msgstr ""

#. Do not translate words between ### ###.
#: src/pages/search-help.vue:46
msgctxt "search-guide.combine.or"
msgid "###symbol### signifies OR operation"
msgstr ""

#. Do not translate words between ### ###.
#: src/pages/search-help.vue:57
msgctxt "search-guide.combine.negate"
msgid "###symbol### negates a single token"
msgstr ""

#. Do not translate words between ### ###.
#: src/pages/search-help.vue:66
msgctxt "search-guide.combine.prefix"
msgid "###symbol### at the end of a term signifies a prefix query"
msgstr ""

#. Do not translate words between ### ###.
#: src/pages/search-help.vue:75
msgctxt "search-guide.combine.precedence"
msgid "###open### and ###close### signify precedence"
msgstr ""

#. Do not translate words between ### ###.
#: src/pages/search-help.vue:95
msgctxt "search-guide.combine.fuzziness"
msgid "###symbol### after a word signifies edit distance (fuzziness)"
msgstr ""

#: src/pages/search-help.vue:95
msgctxt "search-guide.combine.fuzziness"
msgid "tilde N"
msgstr ""

#: src/pages/search-help.vue:82
msgctxt "search-guide.combine.aria-labels.open"
msgid "open parenthesis"
msgstr ""

#: src/pages/search-help.vue:89
msgctxt "search-guide.combine.aria-labels.close"
msgid "close parenthesis"
msgstr ""

#: src/pages/search-help.vue:69
msgctxt "search-guide.combine.aria-labels.star"
msgid "star symbol"
msgstr ""

#: src/pages/search-help.vue:60
msgctxt "search-guide.combine.aria-labels.minus"
msgid "minus symbol"
msgstr ""

#: src/pages/search-help.vue:40
msgctxt "search-guide.combine.aria-labels.plus"
msgid "plus symbol"
msgstr ""

#: src/pages/search-help.vue:50
msgctxt "search-guide.combine.aria-labels.vertical-bar"
msgid "vertical bar symbol"
msgstr ""

#. Do not translate words between ### ###.
msgctxt "about.description"
msgid "Example: ###link######br### This will search for images related to both dog and cat."
msgstr ""

#: src/pages/meta-search.vue:97
msgctxt "meta-search-page.why.aria-label"
msgid "dog plus cat"
msgstr ""

msgctxt "search-guide.example"
msgid "dog+cat"
msgstr ""

#. Do not translate words between ### ###.
msgctxt "about.description"
msgid "Example: ###link######br### This will search for images related to dog or cat, but not necessarily both."
msgstr ""

#: src/pages/meta-search.vue:97
msgctxt "meta-search-page.why.aria-label"
msgid "dog vertical bar cat"
msgstr ""

msgctxt "search-guide.example"
msgid "dog|cat"
msgstr ""

#. Do not translate words between ### ###.
msgctxt "about.description"
msgid "You can use the ###operator### to exclude a search term from the results."
msgstr ""

#: src/pages/search-help.vue:144
msgctxt "search-guide.example.negate.operator-name"
msgid "operator (signifies NOT)"
msgstr ""

#: src/pages/search-help.vue:142
msgctxt "search-guide.example.negate.operator-aria-label"
msgid "minus operator (signifies NOT)"
msgstr ""

#: src/pages/meta-search.vue:97
msgctxt "meta-search-page.why.aria-label"
msgid "dog minus pug"
msgstr ""

msgctxt "search-guide.example"
msgid "dog -pug"
msgstr ""

#. Do not translate words between ### ###.
#: src/components/HeroSection.vue:36
msgctxt "hero.caption.content"
msgid "Example: ###link######br### This will search for images related to dog but won't include results related to 'pug'"
msgstr ""

#. Do not translate words between ### ###.
msgctxt "about.description"
msgid "You can use the ###operator-name### to mark a prefix term. This will match anything after the *."
msgstr ""

#: src/pages/search-help.vue:144
msgctxt "search-guide.example.negate.operator-name"
msgid "operator (wildcard)"
msgstr ""

#: src/pages/search-help.vue:142
msgctxt "search-guide.example.negate.operator-aria-label"
msgid "star operator (wildcard)"
msgstr ""

#: src/pages/meta-search.vue:97
msgctxt "meta-search-page.why.aria-label"
msgid "net star symbol"
msgstr ""

msgctxt "search-guide.example"
msgid "net*"
msgstr ""

#. Do not translate words between ### ###.
#: src/components/HeroSection.vue:36
msgctxt "hero.caption.content"
msgid "Example: ###link######br### This will search for images matching anything with 'net'. This might include 'network', 'Netflix', 'Netherlands', etc.."
msgstr ""

#. Do not translate words between ### ###.
msgctxt "about.description"
msgid "You can use parentheses ###highlight### to specify precedence of terms or combine more complex queries."
msgstr ""

#: src/pages/meta-search.vue:97
msgctxt "meta-search-page.why.aria-label"
msgid "dogs plus open parenthesis corgis vertical bar labrador close parenthesis"
msgstr ""

msgctxt "search-guide.example"
msgid "dogs + (corgis | labrador)"
msgstr ""

#. Do not translate words between ### ###.
#: src/components/HeroSection.vue:36
msgctxt "hero.caption.content"
msgid "Example: ###link######br### This will search for images that match dogs that are either corgis or labrador."
msgstr ""

#. Do not translate words between ### ###.
msgctxt "about.description"
msgid "You can use ###highlight### to specify some fuzzy logic to the term according to the ###link### — the number of one character changes that need to be made to one string to make it the same as another string."
msgstr ""

#: src/pages/search-help.vue:227
msgctxt "search-guide.example.fuzziness.link-text"
msgid "Levenshtein Edit Distance"
msgstr ""

#: src/pages/meta-search.vue:97
msgctxt "meta-search-page.why.aria-label"
msgid "theatre tilde 1"
msgstr ""

msgctxt "search-guide.example"
msgid "theatre~1"
msgstr ""

#. Do not translate words between ### ###.
#: src/components/HeroSection.vue:36
msgctxt "hero.caption.content"
msgid "Example: ###link######br### This will search for images that match strings close to the term 'theatre' with a difference of one character. Results might include terms with different spellings like 'theater'."
msgstr ""

#: src/components/HeroSection.vue:6
msgctxt "hero.title"
msgid "Feedback"
msgstr ""

#. Do not translate words between ### ###.
#: src/components/HeroSection.vue:36
msgctxt "hero.caption.content"
msgid "Thank you for using Openverse! We welcome your ideas for improving the tool below. To provide regular feedback, join the ###openverse### channel in the ###making-wordpress### Slack workspace."
msgstr ""

#: src/pages/feedback.vue:14
msgctxt "feedback.description.openverse"
msgid "#openverse"
msgstr ""

#: src/pages/feedback.vue:19
msgctxt "feedback.description.making-wordpress"
msgid "Making WordPress"
msgstr ""

msgctxt "feedback.improve"
msgid "Help us Improve"
msgstr ""

msgctxt "feedback.report"
msgid "Report a Bug"
msgstr ""

#: src/pages/feedback.vue:54
msgctxt "feedback.loading"
msgid "Loading..."
msgstr ""

msgctxt "feedback.aria.cc-usability"
msgid "slack cc-usability channel"
msgstr ""

msgctxt "feedback.improve"
msgid "help us improve form"
msgstr ""

msgctxt "feedback.report"
msgid "report a bug form"
msgstr ""

#: src/components/HeroSection.vue:6
msgctxt "hero.title"
msgid "Web extension"
msgstr ""

#: src/pages/meta-search.vue:10
msgctxt "meta-search-page.intro"
msgid "A browser extension that lets you search and use open-licensed and public domain images."
msgstr ""

msgctxt "extension.features.search.heading"
msgid "Search and filter openly-licensed and public domain content"
msgstr ""

#: src/components/HeroSection.vue:36
msgctxt "hero.caption.content"
msgid "Browse through millions of content and use filters to find what best meets your needs."
msgstr ""

msgctxt "extension.features.search.heading"
msgid "Bookmark your favorite images without breaking your navigation"
msgstr ""

#: src/components/HeroSection.vue:36
msgctxt "hero.caption.content"
msgid "Add images to your bookmarks and use them whenever you want without interrupting your navigation. "
msgstr ""

msgctxt "extension.features.search.heading"
msgid "Use the image and give attribution to the creator easily"
msgstr ""

#: src/components/HeroSection.vue:36
msgctxt "hero.caption.content"
msgid "Download the image and paste the attribution information on compatible formats."
msgstr ""

#: src/pages/extension.vue:65
msgctxt "extension.conclusion"
msgid "Have your favourite content while browsing the web"
msgstr ""

#: src/components/HeroSection.vue:6
msgctxt "hero.title"
msgid "Browse collections"
msgstr ""

msgctxt "collections.museum"
msgid "Museum Collections"
msgstr ""

msgctxt "collections.other"
msgid "Other Collections"
msgstr ""

#. Do not translate words between ### ###.
msgctxt "collections.collection-size"
msgid "Collection size: ###count### images"
msgstr ""

#: src/layouts/error.vue:5
msgctxt "error.not-found"
msgid "Page Not Found"
msgstr ""

#: src/layouts/error.vue:7
msgctxt "error.occurred"
msgid "An error occurred"
msgstr ""

<<<<<<< HEAD
# error.image-not-found (Do not translate words between ###)
#: src/pages/photos/_id.vue:138
=======
#. Do not translate words between ### ###.
#: src/pages/photos/_id.vue:66
>>>>>>> 62d20fde
msgctxt "error.image-not-found"
msgid "Couldn't find image with id ###id###"
msgstr ""

<<<<<<< HEAD
# media-types.all
#: src/pages/search/index.vue:19
msgctxt "media-types.all"
msgid "All"
msgstr ""

# media-types.image
#: src/pages/search/image.vue:19
msgctxt "media-types.image"
msgid "Image"
msgstr ""

# media-types.audio
#: src/pages/search/audio.vue:17
msgctxt "media-types.audio"
msgid "Audio"
msgstr ""

# media-types.video
#: src/pages/search/video.vue:18
msgctxt "media-types.video"
=======
#. Do not translate words between ### ###.
#: src/pages/audio/_id.vue:96
msgctxt "error.media-not-found"
msgid "Couldn't find ###mediaType### with id ###id###"
msgstr ""

msgctxt "error.image"
msgid "image"
msgstr ""

msgctxt "error.audio"
msgid "audio"
msgstr ""

msgctxt "search-tab.all"
msgid "All"
msgstr ""

msgctxt "error.image"
msgid "Image"
msgstr ""

msgctxt "error.audio"
msgid "Audio"
msgstr ""

msgctxt "search-tab.video"
>>>>>>> 62d20fde
msgid "Video"
msgstr ""

#: src/components/HeroSection.vue:6
msgctxt "hero.title"
msgid "Filters"
msgstr ""

#: src/components/Filters/FilterDisplay.vue:4
msgctxt "filters.filter-by"
msgid "Filter By"
msgstr ""

#. Do not translate words between ### ###.
#: src/components/Filters/FilterTag.vue:4
msgctxt "filters.filter-tag-aria"
msgid "###filterLabel### filter"
msgstr ""

#: src/components/HeroSection.vue:6
msgctxt "hero.title"
msgid "License or Public Domain"
msgstr ""

msgctxt "filters.licenses.cc0"
msgid "CC0"
msgstr ""

msgctxt "filters.licenses.pdm"
msgid "Public Domain Mark"
msgstr ""

msgctxt "filters.licenses.by"
msgid "BY"
msgstr ""

msgctxt "filters.licenses.by-sa"
msgid "BY-SA"
msgstr ""

msgctxt "filters.licenses.by-nc"
msgid "BY-NC"
msgstr ""

msgctxt "filters.licenses.by-nd"
msgid "BY-ND"
msgstr ""

msgctxt "filters.licenses.by-nc-sa"
msgid "BY-NC-SA"
msgstr ""

msgctxt "filters.licenses.by-nc-nd"
msgid "BY-NC-ND"
msgstr ""

#: src/components/HeroSection.vue:6
msgctxt "hero.title"
msgid "Use"
msgstr ""

msgctxt "filters.license-types.commercial"
msgid "Use commercially"
msgstr ""

msgctxt "filters.license-types.modification"
msgid "Modify or adapt"
msgstr ""

#: src/components/HeroSection.vue:6
msgctxt "hero.title"
msgid "Source"
msgstr ""

#: src/components/HeroSection.vue:6
msgctxt "hero.title"
msgid "Source"
msgstr ""

#: src/components/HeroSection.vue:6
msgctxt "hero.title"
msgid "Audio Category"
msgstr ""

msgctxt "filters.audio-categories.music"
msgid "Music"
msgstr ""

msgctxt "filters.audio-categories.sound-effects"
msgid "Sound Effects"
msgstr ""

msgctxt "filters.audio-categories.podcast"
msgid "Podcast"
msgstr ""

#: src/components/HeroSection.vue:6
msgctxt "hero.title"
msgid "Image Type"
msgstr ""

msgctxt "filters.image-categories.photograph"
msgid "Photographs"
msgstr ""

msgctxt "filters.image-categories.illustration"
msgid "Illustrations"
msgstr ""

msgctxt "filters.image-categories.digitized-artwork"
msgid "Digitized Artworks"
msgstr ""

#: src/components/HeroSection.vue:6
msgctxt "hero.title"
msgid "File Type"
msgstr ""

msgctxt "filters.audio-extensions.mp3"
msgid "MP3s"
msgstr ""

msgctxt "filters.audio-extensions.ogg"
msgid "OGGs"
msgstr ""

msgctxt "filters.audio-extensions.flac"
msgid "FLACs"
msgstr ""

#: src/components/HeroSection.vue:6
msgctxt "hero.title"
msgid "File Type"
msgstr ""

msgctxt "filters.image-extensions.jpg"
msgid "JPEGs"
msgstr ""

msgctxt "filters.image-extensions.png"
msgid "PNGs"
msgstr ""

msgctxt "filters.image-extensions.gif"
msgid "GIFs"
msgstr ""

msgctxt "filters.image-extensions.svg"
msgid "SVGs"
msgstr ""

#: src/components/HeroSection.vue:6
msgctxt "hero.title"
msgid "Aspect Ratio"
msgstr ""

msgctxt "filters.aspect-ratios.tall"
msgid "Tall"
msgstr ""

msgctxt "filters.aspect-ratios.wide"
msgid "Wide"
msgstr ""

msgctxt "filters.aspect-ratios.square"
msgid "Square"
msgstr ""

#: src/components/HeroSection.vue:6
msgctxt "hero.title"
msgid "Image Size"
msgstr ""

msgctxt "filters.sizes.small"
msgid "Small"
msgstr ""

msgctxt "filters.sizes.medium"
msgid "Medium"
msgstr ""

msgctxt "filters.sizes.large"
msgid "Large"
msgstr ""

#: src/components/HeroSection.vue:6
msgctxt "hero.title"
msgid "Search Settings"
msgstr ""

msgctxt "filters.mature.enable"
msgid "Enable Mature Content"
msgstr ""

#: src/components/HeroSection.vue:6
msgctxt "hero.title"
msgid "Durations"
msgstr ""

msgctxt "filters.durations.short"
msgid "Short"
msgstr ""

msgctxt "filters.sizes.medium"
msgid "Medium"
msgstr ""

msgctxt "filters.durations.long"
msgid "Long"
msgstr ""

#: src/components/HeroSection.vue:6
msgctxt "hero.title"
msgid "Search by Creator"
msgstr ""

#: src/components/HeroSection.vue:6
msgctxt "hero.title"
msgid "Search By"
msgstr ""

msgctxt "filters.creator"
msgid "Creator"
msgstr ""

#. Do not translate words between ### ###.
#: src/components/Filters/LicenseExplanationTooltip.vue:8
msgctxt "filters.license-explanation.tool"
msgid "Read more about the tool ###link###"
msgstr ""

#. Do not translate words between ### ###.
#: src/pages/meta-search.vue:17
msgctxt "meta-search-page.license"
msgid "Read more about the license ###link###"
msgstr ""

#: src/components/HeroSection.vue:44
msgctxt "hero.caption.link"
msgid "here"
msgstr ""

#: src/components/Filters/FilterDisplay.vue:4
msgctxt "filters.filter-by"
msgid "Filter results by"
msgstr ""

#: src/components/Filters/FiltersList.vue:15
msgctxt "filter-list.hide"
msgid "Hide filters"
msgstr ""

#: src/components/Filters/FiltersList.vue:39
msgctxt "filter-list.clear"
msgid "Clear filters"
msgstr ""

#: src/components/Filters/FiltersList.vue:45
msgctxt "filter-list.show"
msgid "Show results"
msgstr ""

#. Do not translate words between ### ###.
#: src/components/Filters/FilterChecklist.vue:16
msgctxt "filter-list.category-aria"
msgid "filters list for ###categoryName### category"
msgstr ""

msgctxt "browse-page.all-no-results"
msgid "No results"
msgstr ""

#: src/components/AudioResultsList.vue:80
msgctxt "browse-page.audio-no-results"
msgid "No audio results"
msgstr ""

<<<<<<< HEAD
# browse-page.image-no-results
#: src/components/SearchGridManualLoad.vue:125
=======
#: src/components/SearchGridManualLoad.vue:124
>>>>>>> 62d20fde
msgctxt "browse-page.image-no-results"
msgid "No image results"
msgstr ""

#. Do not translate words between ### ###.
msgctxt "browse-page.all-result-count"
msgid "###localeCount### result"
msgid_plural "###localeCount### results"
msgstr[0] ""
msgstr[1] ""

#. Do not translate words between ### ###.
#: src/components/AudioResultsList.vue:86
msgctxt "browse-page.audio-result-count"
msgid "###localeCount### audio result"
msgid_plural "###localeCount### audio results"
msgstr[0] ""
msgstr[1] ""

<<<<<<< HEAD
# browse-page.image-result-count (Do not translate words between ###)
#: src/components/SearchGridManualLoad.vue:131
=======
#. Do not translate words between ### ###.
#: src/components/SearchGridManualLoad.vue:130
>>>>>>> 62d20fde
msgctxt "browse-page.image-result-count"
msgid "###localeCount### image result"
msgid_plural "###localeCount### image results"
msgstr[0] ""
msgstr[1] ""

#. Do not translate words between ### ###.
msgctxt "browse-page.all-result-count-more"
msgid "Over ###localeCount### results"
msgid_plural "Over ###localeCount### results"
msgstr[0] ""
msgstr[1] ""

#. Do not translate words between ### ###.
#: src/components/AudioResultsList.vue:83
msgctxt "browse-page.audio-result-count-more"
msgid "Over ###localeCount### audio results"
msgid_plural "Over ###localeCount### audio results"
msgstr[0] ""
msgstr[1] ""

<<<<<<< HEAD
# browse-page.image-result-count-more (Do not translate words between ###)
#: src/components/SearchGridManualLoad.vue:128
=======
#. Do not translate words between ### ###.
#: src/components/SearchGridManualLoad.vue:127
>>>>>>> 62d20fde
msgctxt "browse-page.image-result-count-more"
msgid "Over ###localeCount### image results"
msgid_plural "Over ###localeCount### image results"
msgstr[0] ""
msgstr[1] ""

#. Do not translate words between ### ###.
#: src/components/AudioResultsList.vue:26
msgctxt "browse-page.no-more"
msgid "No more ###type### :("
msgstr ""

#: src/components/AudioResultsList.vue:30
msgctxt "browse-page.load"
msgid "Load more results"
msgstr ""

#. Do not translate words between ### ###.
#: src/components/AudioResultsList.vue:37
msgctxt "browse-page.fetching-error"
msgid "Error fetching ###type###:"
msgstr ""

msgctxt "browse-page.other-source"
msgid "Not finding what you need? Search other sources"
msgstr ""

#: src/components/HeroSection.vue:36
msgctxt "hero.caption.content"
msgid "Are these results relevant?"
msgstr ""

#: src/components/SearchRating.vue:12
msgctxt "browse-page.search-rating.yes"
msgid "Yes"
msgstr ""

#: src/components/SearchRating.vue:21
msgctxt "browse-page.search-rating.no"
msgid "No"
msgstr ""

#: src/components/SearchRating.vue:26
msgctxt "browse-page.search-rating.feedback-thanks"
msgid "Thank you for the feedback!"
msgstr ""

#. Do not translate words between ### ###.
#: src/components/HeroSection.vue:28
msgctxt "hero.search.placeholder"
msgid "Search all ###type###"
msgstr ""

<<<<<<< HEAD
# media-types.image
#: src/pages/search/image.vue:19
msgctxt "media-types.image"
msgid "images"
msgstr ""

# media-types.audio
#: src/pages/search/audio.vue:17
msgctxt "media-types.audio"
msgid "audio"
msgstr ""

# media-types.video
#: src/pages/search/video.vue:18
msgctxt "media-types.video"
msgid "videos"
msgstr ""

# media-types.all
#: src/pages/search/index.vue:19
msgctxt "media-types.all"
=======
msgctxt "error.image"
msgid "images"
msgstr ""

msgctxt "error.audio"
msgid "audio"
msgstr ""

msgctxt "search-tab.video"
msgid "videos"
msgstr ""

msgctxt "search-tab.all"
>>>>>>> 62d20fde
msgid "content"
msgstr ""

msgctxt "browse-page.search-form.collection-placeholder"
msgid "Search this collection"
msgstr ""

#: src/components/HeroSection.vue:32
msgctxt "hero.search.button"
msgid "Search"
msgstr ""

#: src/components/HeroSection.vue:6
msgctxt "hero.title"
msgid "License CC"
msgstr ""

msgctxt "filters.licenses.by"
msgid "Credit the creator."
msgstr ""

msgctxt "browse-page.license-description.nc"
msgid "Noncommercial uses only."
msgstr ""

msgctxt "browse-page.license-description.nd"
msgid "No derivatives or adaptations permitted."
msgstr ""

msgctxt "browse-page.license-description.sa"
msgid "Share adaptations under the same terms."
msgstr ""

msgctxt "filters.licenses.cc0"
msgid "This work has been marked as dedicated to the public domain."
msgstr ""

msgctxt "filters.licenses.pdm"
msgid "This work is marked as being in the public domain."
msgstr ""

#: src/components/HeroSection.vue:6
msgctxt "hero.title"
msgid "Safer Browsing"
msgstr ""

msgctxt "hero.caption"
msgid "By default, search results will not include results that have been reported as mature by users and sources."
msgstr ""

#: src/components/HomeLicenseFilter.vue:4
msgctxt "hero.license-filter.label"
msgid "Show Mature Content"
msgstr ""

#: src/pages/search-help.vue:89
msgctxt "search-guide.combine.aria-labels.close"
msgid "close"
msgstr ""

#: src/components/ScrollButton.vue:4
msgctxt "browse-page.aria.scroll"
msgid "scroll to top"
msgstr ""

msgctxt "hero.search"
msgid "search"
msgstr ""

#: src/components/SearchRating.vue:12
msgctxt "browse-page.search-rating.yes"
msgid "relevant result? answer: yes"
msgstr ""

#: src/components/SearchRating.vue:21
msgctxt "browse-page.search-rating.no"
msgid "relevant result? answer: no"
msgstr ""

msgctxt "browse-page.aria.remove-filter"
msgid "remove filter"
msgstr ""

msgctxt "filters.license-explanation"
msgid "license explanation"
msgstr ""

msgctxt "filters.creator"
msgid "search by creator"
msgstr ""

<<<<<<< HEAD
# media-types.image
#: src/pages/search/image.vue:19
msgctxt "media-types.image"
=======
#: src/components/HeroSection.vue:6
msgctxt "hero.title"
msgid "Reuse content"
msgstr ""

msgctxt "media-details.reuse.license-header"
msgid "License"
msgstr ""

msgctxt "media-details.reuse.tool-header"
msgid "Public Domain"
msgstr ""

msgctxt "error.audio"
msgid "Audio"
msgstr ""

msgctxt "error.image"
>>>>>>> 62d20fde
msgid "Image"
msgstr ""

#. Do not translate words between ### ###.
#: src/components/HeroSection.vue:36
msgctxt "hero.caption.content"
msgid "Read more about the license ###link###"
msgstr ""

#: src/components/HeroSection.vue:44
msgctxt "hero.caption.link"
msgid "here"
msgstr ""

#. Do not translate words between ### ###.
#: src/components/HeroSection.vue:36
msgctxt "hero.caption.content"
msgid "Read more about the tool ###link###"
msgstr ""

#: src/components/HeroSection.vue:44
msgctxt "hero.caption.link"
msgid "here"
msgstr ""

#. Do not translate words between ### ###.
msgctxt "header.notification.text"
msgid "###title######creator######marked-licensed######license######view-legal###"
msgstr ""

#. Do not translate words between ### ###.
#: src/components/MediaInfo/CopyLicense.vue:49
msgctxt "media-details.reuse.credit.creator-text"
msgid " by ###creator-name###"
msgstr ""

#: src/components/MediaInfo/CopyLicense.vue:71
msgctxt "media-details.reuse.credit.marked"
msgid "is marked with"
msgstr ""

#: src/components/MediaInfo/CopyLicense.vue:72
msgctxt "media-details.reuse.credit.licensed"
msgid "is licensed under"
msgstr ""

#. Do not translate words between ### ###.
#: src/components/MediaInfo/CopyLicense.vue:150
msgctxt "media-details.reuse.credit.view-legal-text"
msgid ". To view ###terms-copy###visit ###URL###"
msgstr ""

#: src/components/MediaInfo/CopyLicense.vue:154
msgctxt "media-details.reuse.credit.terms-text"
msgid "the terms,"
msgstr ""

#: src/components/MediaInfo/CopyLicense.vue:155
msgctxt "media-details.reuse.credit.copy-text"
msgid "a copy of this license,"
msgstr ""

#: src/components/HeroSection.vue:6
msgctxt "hero.title"
msgid "Credit the Creator"
msgstr ""

msgctxt "media-details.reuse.copy-license.rich"
msgid "Rich Text"
msgstr ""

msgctxt "media-details.reuse.copy-license.html"
msgid "HTML"
msgstr ""

msgctxt "media-details.reuse.copy-license.plain"
msgid "Plain text"
msgstr ""

#. Do not translate words between ### ###.
#: src/components/MediaInfo/MediaLicense.vue:7
msgctxt "media-details.reuse.attribution.main"
msgid "This image was marked with a ###link### license."
msgstr ""

#: src/pages/meta-search.vue:17
msgctxt "meta-search-page.license"
msgid "license."
msgstr ""

msgctxt "media-details.provider-label"
msgid "Provider"
msgstr ""

msgctxt "media-details.source-label"
msgid "Source"
msgstr ""

#: src/pages/feedback.vue:54
msgctxt "feedback.loading"
msgid "Loading..."
msgstr ""

#: src/components/AudioDetails/Related.vue:51
msgctxt "media-details.related-error"
msgid "Error fetching related media"
msgstr ""

#: src/components/ImageDetails/PhotoDetails.vue:12
msgctxt "photo-details.back"
msgid "Back to search results"
msgstr ""

#. Do not translate words between ### ###.
msgctxt "filters.creator"
msgid "by ###name###"
msgstr ""

#: src/components/HeroSection.vue:6
msgctxt "hero.title"
msgid "Reuse"
msgstr ""

#: src/components/HeroSection.vue:6
msgctxt "hero.title"
msgid "Information"
msgstr ""

#: src/components/ImageDetails/ImageInfo.vue:6
msgctxt "photo-details.information.type"
msgid "Type:"
msgstr ""

#: src/pages/sources.vue:15
msgctxt "sources.cc-content.provider"
msgid "Provider:"
msgstr ""

#: src/components/ImageDetails/ImageInfo.vue:10
msgctxt "photo-details.information.dimensions"
msgid "Dimensions:"
msgstr ""

#: src/pages/sources.vue:97
msgctxt "sources.providers.source"
msgid "Source:"
msgstr ""

#: src/pages/meta-search.vue:17
msgctxt "meta-search-page.license"
msgid "License"
msgstr ""

#: src/components/ImageDetails/ImageInfo.vue:42
msgctxt "photo-details.information.tags"
msgid "Tags"
msgstr ""

#: src/components/ImageDetails/ImageInfo.vue:16
msgctxt "photo-details.information.pixels"
msgid "pixels"
msgstr ""

#: src/components/HeroSection.vue:36
msgctxt "hero.caption.content"
msgid "How are you using this image?"
msgstr ""

#: src/components/HeroSection.vue:44
msgctxt "hero.caption.link"
msgid "Let us know"
msgstr ""

#: src/components/ImageDetails/ReuseSurvey.vue:13
msgctxt "photo-details.survey.answer"
msgid "by answering a few questions."
msgstr ""

#: src/components/ImageDetails/PhotoDetails.vue:151
msgctxt "photo-details.weblink"
msgid "Go to image's website"
msgstr ""

#: src/components/ImageDetails/LegalDisclaimer.vue:4
msgctxt "photo-details.legal-disclaimer"
msgid "Openverse aggregates data from publicly available repositories of open content. Openverse does not host the content and does not verify that the content is properly CC-licensed or that the attribution information is accurate or complete. Please follow the link to the source of the content to independently verify before reuse."
msgstr ""

#: src/components/RelatedImages.vue:7
msgctxt "photo-details.related-images"
msgid "Related Images"
msgstr ""

msgctxt "photo-details.copy"
msgid "Copy"
msgstr ""

#: src/components/CopyButton.vue:14
msgctxt "photo-details.copy.copied"
msgid "Copied!"
msgstr ""

#: src/components/HeroSection.vue:6
msgctxt "hero.title"
msgid "Report this content"
msgstr ""

#: src/pages/meta-search.vue:70
msgctxt "meta-search-page.new.issue"
msgid "What's the issue?"
msgstr ""

#: src/components/ContentReport/OtherIssueForm.vue:7
msgctxt "photo-details.content-report.issue-description"
msgid "Please describe the issue for us"
msgstr ""

#: src/components/ContentReport/ContentReportForm.vue:48
msgctxt "photo-details.content-report.copyright"
msgid "Infringes Copyright"
msgstr ""

msgctxt "filters.mature"
msgid "Contains mature content"
msgstr ""

msgctxt "collections.other"
msgid "Other"
msgstr ""

msgctxt "hero.caption"
msgid "For security purposes, Openverse collects and retains anonymized IP addresses of those who complete and submit this form."
msgstr ""

#: src/pages/sources.vue:44
msgctxt "sources.new-content.next"
msgid "Next"
msgstr ""

#: src/components/ImageDetails/PhotoDetails.vue:12
msgctxt "photo-details.back"
msgid "Back"
msgstr ""

#: src/components/ContentReport/OtherIssueForm.vue:36
msgctxt "photo-details.content-report.submit"
msgid "Submit"
msgstr ""

#. Do not translate words between ### ###.
#: src/components/HeroSection.vue:36
msgctxt "hero.caption.content"
msgid "You must fill out this ###link### to report copyright infringement. No action will be taken until the form is filled out and submitted."
msgstr ""

#. Do not translate words between ### ###.
#: src/pages/sources.vue:15
msgctxt "sources.cc-content.provider"
msgid "We recommend doing the same at the source, ###link###."
msgstr ""

#: src/components/ContentReport/DoneMessage.vue:4
msgctxt "photo-details.content-report.dmca.thanks"
msgid "Thank you for reporting an issue with the results of Openverse!"
msgstr ""

#: src/components/ContentReport/ReportError.vue:4
msgctxt "photo-details.content-report.dmca.submission-error"
msgid "There was an error with the report submission. Please try again."
msgstr ""

#: src/components/HeroSection.vue:44
msgctxt "hero.caption.link"
msgid "DMCA form"
msgstr ""

#. Do not translate words between ### ###.
msgctxt "photo-details.content-report.dmca.aria-form"
msgid "###provider### form"
msgstr ""

#: src/components/ContentReport/ContentReportForm.vue:4
msgctxt "photo-details.aria.close-form"
msgid "close form"
msgstr ""

msgctxt "photo-details.content-report.dmca"
msgid "dmca form"
msgstr ""

#: src/pages/meta-search.vue:17
msgctxt "meta-search-page.license"
msgid "read more about the license"
msgstr ""

#: src/components/Filters/LicenseExplanationTooltip.vue:8
msgctxt "filters.license-explanation.tool"
msgid "read more about the tool"
msgstr ""

#: src/components/ImageDetails/PhotoDetails.vue:52
msgctxt "photo-details.aria.details"
msgid "image details"
msgstr ""

#: src/components/MediaInfo/MediaLicense.vue:7
msgctxt "media-details.reuse.attribution.main"
msgid "main content"
msgstr ""

#: src/components/AudioDetails/Related.vue:2
msgctxt "photo-details.aria.related"
msgid "related images"
msgstr ""

#. Do not translate words between ### ###.
#: src/components/ContentReport/DmcaNotice.vue:27
msgctxt "photo-details.aria.provider-report-form"
msgid "###provider### form"
msgstr ""

#. Do not translate words between ### ###.
#: src/components/ImageDetails/PhotoDetails.vue:69
msgctxt "photo-details.aria.creator-url"
msgid "author ###creator###"
msgstr ""

msgctxt "audio-details.genre-label"
msgid "Genre"
msgstr ""

#: src/components/AudioDetails/Related.vue:4
msgctxt "audio-details.related-audios"
msgid "Related audios"
msgstr ""

#: src/components/AudioDetails/Table.vue:16
msgctxt "audio-details.table.album"
msgid "Album"
msgstr ""

#: src/components/AudioDetails/Table.vue:22
msgctxt "audio-details.table.category"
msgid "Type"
msgstr ""

#: src/components/AudioDetails/Table.vue:29
msgctxt "audio-details.table.sample-rate"
msgid "Sample Rate"
msgstr ""

#: src/components/AudioDetails/Table.vue:37
msgctxt "audio-details.table.filetype"
msgid "Format"
msgstr ""

#: src/pages/sources.vue:15
msgctxt "sources.cc-content.provider"
msgid "Provider"
msgstr ""

#: src/pages/sources.vue:97
msgctxt "sources.providers.source"
msgid "Source"
msgstr ""

#: src/components/AudioDetails/Table.vue:61
msgctxt "audio-details.table.genre"
msgid "Genre"
msgstr ""

msgctxt "hero.caption"
msgid "Openverse does not currently index the sources listed above, but through this interface is offering convenient access to search services provided by other independent organizations. Openverse has no control over the results that are returned. Do not assume that the results displayed in this search portal are under a CC license. Always verify that the work is actually under a CC license by following the link. If you are in doubt, you should contact the copyright holder directly, or try to contact the site where you found the content."
msgstr ""

msgctxt "hero.search"
msgid "Not finding what you're looking for? Try additional sources"
msgstr ""

#. Do not translate words between ### ###.
msgctxt "hero.caption"
msgid "Click on a source below to directly search other collections of CC-licensed images.###break###Please note that Use filters are not supported for Open Clip Art Library or Nappy."
msgstr ""

#: src/components/HeroSection.vue:6
msgctxt "hero.title"
msgid "Use"
msgstr ""

msgctxt "filters.license-types.commercial"
msgid "Use for commercial purposes"
msgstr ""

msgctxt "meta-search.card.checkboxes.modify"
msgid "Modify or adapt"
msgstr ""

#. Do not translate words between ### ###.
msgctxt "meta-search.form.unsupported-title"
msgid "Openverse does not yet support built-in ###type### search."
msgstr ""

#. Do not translate words between ### ###.
msgctxt "meta-search.form.supported-title"
msgid "Not finding what you're looking for? Try additional ###type### sources."
msgstr ""

#. Do not translate words between ### ###.
#: src/components/MetaSearch/MetaSearchForm.vue:4
msgctxt "meta-search.form.no-results-title"
msgid "No ###type### results for \"###query###\"."
msgstr ""

#. Do not translate words between ### ###.
msgctxt "hero.caption"
msgid "Click on a source below to directly search other collections of CC-licensed ###type###.###break###Please note that Use filters are not supported for ###filter###."
msgstr ""

msgctxt "browsers.chrome"
msgid "Chrome"
msgstr ""

msgctxt "browsers.firefox"
msgid "Firefox"
msgstr ""

msgctxt "browsers.opera"
msgid "Opera"
msgstr ""

msgctxt "browsers.edge"
msgid "Edge"
msgstr ""

#: src/components/HomeLicenseFilter.vue:4
msgctxt "hero.license-filter.label"
msgid "Audio seek bar"
msgstr ""

#. Do not translate words between ### ###.
#: src/components/AudioTrack/Waveform.vue:420
msgctxt "waveform.current-time"
msgid "###time### seconds"
msgstr ""

#. Do not translate words between ### ###.
#: src/components/AudioThumbnail/AudioThumbnail.vue:33
msgctxt "audio-thumbnail.alt"
msgid "Cover art for \"###title###\" by ###creator###"
msgstr ""

#: src/pages/meta-search.vue:97
msgctxt "meta-search-page.why.aria-label"
msgid "Audio Player"
msgstr ""

msgctxt "audio-track.messages.err_aborted"
msgid "You aborted playback."
msgstr ""

msgctxt "audio-track.messages.err_network"
msgid "A network error occurred."
msgstr ""

msgctxt "audio-track.messages.err_decode"
msgid "Could not decode audio."
msgstr ""

msgctxt "audio-track.messages.err_unsupported"
msgid "This audio format is not supported by your browser."
msgstr ""

#: src/pages/feedback.vue:54
msgctxt "feedback.loading"
msgid "Loading..."
msgstr ""

#. Do not translate words between ### ###.
msgctxt "filters.creator"
msgid "by ###creator###"
msgstr ""

msgctxt "play-pause.play"
msgid "Play"
msgstr ""

msgctxt "play-pause.pause"
msgid "Pause"
msgstr ""

#: src/components/HeroSection.vue:6
msgctxt "hero.title"
msgid "Audio Category"
msgstr ""

msgctxt "filters.audio-categories.music"
msgid "Music"
msgstr ""

msgctxt "filters.audio-categories.sound-effects"
msgid "Sound Effects"
msgstr ""

msgctxt "filters.audio-categories.podcast"
msgid "Podcast"
msgstr ""

msgctxt "filters.licenses.cc0"
msgid "CC0"
msgstr ""

msgctxt "filters.licenses.pdm"
msgid "Public Domain Mark"
msgstr ""

msgctxt "filters.licenses.by"
msgid "BY"
msgstr ""

msgctxt "filters.licenses.by-sa"
msgid "BY-SA"
msgstr ""

msgctxt "filters.licenses.by-nc"
msgid "BY-NC"
msgstr ""

msgctxt "filters.licenses.by-nd"
msgid "BY-ND"
msgstr ""

msgctxt "filters.licenses.by-nc-sa"
msgid "BY-NC-SA"
msgstr ""

msgctxt "filters.licenses.by-nc-nd"
msgid "BY-NC-ND"
msgstr ""

#: src/components/DropdownButton.vue:66
msgctxt "dropdown-button.aria.arrow-label"
msgid "Dropdown"
msgstr ""

<<<<<<< HEAD
# seo.titles.default
#: src/pages/index.vue:14
msgctxt "seo.titles.default"
msgid "Openverse: Openly-licensed Images, Audio, & other Content"
msgstr ""

# .about
msgctxt ".about"
msgid "About Openverse: The search engine for openly-licensed images, audio, and more"
msgstr ""

# .extension
msgctxt ".extension"
msgid "Download the Openverse Browser Extension: search and use open-licensed and public domain images"
msgstr ""

# seo.titles.singlePhoto (Do not translate words between ###)
#: src/pages/photos/_id.vue:92
msgctxt "seo.titles.singlePhoto"
msgid "###title### by ###creator### | Free Image on Openverse"
msgstr ""

# hero.search (Do not translate words between ###)
msgctxt "hero.search"
msgid "###media### results for \"###query###\" on Openverse"
msgstr ""

# seo.titles.default
#: src/pages/index.vue:14
msgctxt "seo.titles.default"
msgid "The search engine for openly-licensed content, including Creative Commons licensed images, audio, and more."
msgstr ""

# .extension
msgctxt ".extension"
msgid "The Openverse browser extension allows users to search, bookmark, and cite Creative Commons licensed images."
=======
#: src/pages/meta-search.vue:10
msgctxt "meta-search-page.intro"
msgid "CC Search is now called Openverse and joins WordPress as an open source project."
msgstr ""

#. Do not translate words between ### ###.
#: src/components/MigrationNotice.vue:4
msgctxt "migration-notice.more"
msgid "###read-more### about this announcement."
msgstr ""

#: src/components/MigrationNotice.vue:10
msgctxt "migration-notice.read"
msgid "Read more"
msgstr ""

#: src/components/DownloadButton.vue:4
msgctxt "download-button.aria.dropdown-label"
msgid "Select the download file format"
msgstr ""

#: src/components/DownloadButton.vue:13
msgctxt "download-button.download"
msgid "Download"
msgstr ""

msgctxt ".interpunct"
msgid "•"
>>>>>>> 62d20fde
msgstr ""<|MERGE_RESOLUTION|>--- conflicted
+++ resolved
@@ -4,11 +4,7 @@
 msgstr ""
 "Project-Id-Version: Openverse \n"
 "Report-Msgid-Bugs-To: https://github.com/wordpress/openverse/issues \n"
-<<<<<<< HEAD
-"POT-Creation-Date: 2021-09-14T01:03:45+00:00\n"
-=======
-"POT-Creation-Date: 2021-10-06T12:05:17+00:00\n"
->>>>>>> 62d20fde
+"POT-Creation-Date: 2021-10-09T11:30:18+00:00\n"
 "MIME-Version: 1.0\n"
 "Content-Type: text/plain; charset=UTF-8\n"
 "Content-Transfer-Encoding: 8bit\n"
@@ -951,58 +947,31 @@
 msgid "An error occurred"
 msgstr ""
 
-<<<<<<< HEAD
-# error.image-not-found (Do not translate words between ###)
-#: src/pages/photos/_id.vue:138
-=======
-#. Do not translate words between ### ###.
-#: src/pages/photos/_id.vue:66
->>>>>>> 62d20fde
+#. Do not translate words between ### ###.
+#: src/pages/photos/_id.vue:91
 msgctxt "error.image-not-found"
 msgid "Couldn't find image with id ###id###"
 msgstr ""
 
-<<<<<<< HEAD
-# media-types.all
+#. Do not translate words between ### ###.
+#: src/pages/audio/_id.vue:79
+msgctxt "error.media-not-found"
+msgid "Couldn't find ###mediaType### with id ###id###"
+msgstr ""
+
+msgctxt "error.image"
+msgid "image"
+msgstr ""
+
+msgctxt "error.audio"
+msgid "audio"
+msgstr ""
+
 #: src/pages/search/index.vue:19
 msgctxt "media-types.all"
 msgid "All"
 msgstr ""
 
-# media-types.image
-#: src/pages/search/image.vue:19
-msgctxt "media-types.image"
-msgid "Image"
-msgstr ""
-
-# media-types.audio
-#: src/pages/search/audio.vue:17
-msgctxt "media-types.audio"
-msgid "Audio"
-msgstr ""
-
-# media-types.video
-#: src/pages/search/video.vue:18
-msgctxt "media-types.video"
-=======
-#. Do not translate words between ### ###.
-#: src/pages/audio/_id.vue:96
-msgctxt "error.media-not-found"
-msgid "Couldn't find ###mediaType### with id ###id###"
-msgstr ""
-
-msgctxt "error.image"
-msgid "image"
-msgstr ""
-
-msgctxt "error.audio"
-msgid "audio"
-msgstr ""
-
-msgctxt "search-tab.all"
-msgid "All"
-msgstr ""
-
 msgctxt "error.image"
 msgid "Image"
 msgstr ""
@@ -1011,8 +980,8 @@
 msgid "Audio"
 msgstr ""
 
-msgctxt "search-tab.video"
->>>>>>> 62d20fde
+#: src/pages/search/video.vue:20
+msgctxt "media-types.video"
 msgid "Video"
 msgstr ""
 
@@ -1239,7 +1208,7 @@
 msgstr ""
 
 #. Do not translate words between ### ###.
-#: src/components/Filters/LicenseExplanationTooltip.vue:8
+#: src/components/Filters/LicenseExplanationTooltip.vue:12
 msgctxt "filters.license-explanation.tool"
 msgid "Read more about the tool ###link###"
 msgstr ""
@@ -1290,12 +1259,7 @@
 msgid "No audio results"
 msgstr ""
 
-<<<<<<< HEAD
-# browse-page.image-no-results
-#: src/components/SearchGridManualLoad.vue:125
-=======
 #: src/components/SearchGridManualLoad.vue:124
->>>>>>> 62d20fde
 msgctxt "browse-page.image-no-results"
 msgid "No image results"
 msgstr ""
@@ -1315,13 +1279,8 @@
 msgstr[0] ""
 msgstr[1] ""
 
-<<<<<<< HEAD
-# browse-page.image-result-count (Do not translate words between ###)
-#: src/components/SearchGridManualLoad.vue:131
-=======
 #. Do not translate words between ### ###.
 #: src/components/SearchGridManualLoad.vue:130
->>>>>>> 62d20fde
 msgctxt "browse-page.image-result-count"
 msgid "###localeCount### image result"
 msgid_plural "###localeCount### image results"
@@ -1343,13 +1302,8 @@
 msgstr[0] ""
 msgstr[1] ""
 
-<<<<<<< HEAD
-# browse-page.image-result-count-more (Do not translate words between ###)
-#: src/components/SearchGridManualLoad.vue:128
-=======
 #. Do not translate words between ### ###.
 #: src/components/SearchGridManualLoad.vue:127
->>>>>>> 62d20fde
 msgctxt "browse-page.image-result-count-more"
 msgid "Over ###localeCount### image results"
 msgid_plural "Over ###localeCount### image results"
@@ -1403,43 +1357,21 @@
 msgid "Search all ###type###"
 msgstr ""
 
-<<<<<<< HEAD
-# media-types.image
-#: src/pages/search/image.vue:19
-msgctxt "media-types.image"
+msgctxt "error.image"
 msgid "images"
 msgstr ""
 
-# media-types.audio
-#: src/pages/search/audio.vue:17
-msgctxt "media-types.audio"
+msgctxt "error.audio"
 msgid "audio"
 msgstr ""
 
-# media-types.video
-#: src/pages/search/video.vue:18
+#: src/pages/search/video.vue:20
 msgctxt "media-types.video"
 msgid "videos"
 msgstr ""
 
-# media-types.all
 #: src/pages/search/index.vue:19
 msgctxt "media-types.all"
-=======
-msgctxt "error.image"
-msgid "images"
-msgstr ""
-
-msgctxt "error.audio"
-msgid "audio"
-msgstr ""
-
-msgctxt "search-tab.video"
-msgid "videos"
-msgstr ""
-
-msgctxt "search-tab.all"
->>>>>>> 62d20fde
 msgid "content"
 msgstr ""
 
@@ -1531,11 +1463,6 @@
 msgid "search by creator"
 msgstr ""
 
-<<<<<<< HEAD
-# media-types.image
-#: src/pages/search/image.vue:19
-msgctxt "media-types.image"
-=======
 #: src/components/HeroSection.vue:6
 msgctxt "hero.title"
 msgid "Reuse content"
@@ -1554,7 +1481,6 @@
 msgstr ""
 
 msgctxt "error.image"
->>>>>>> 62d20fde
 msgid "Image"
 msgstr ""
 
@@ -1658,7 +1584,7 @@
 msgid "Loading..."
 msgstr ""
 
-#: src/components/AudioDetails/Related.vue:51
+#: src/components/AudioDetails/Related.vue:18
 msgctxt "media-details.related-error"
 msgid "Error fetching related media"
 msgstr ""
@@ -1743,7 +1669,7 @@
 msgid "Openverse aggregates data from publicly available repositories of open content. Openverse does not host the content and does not verify that the content is properly CC-licensed or that the attribution information is accurate or complete. Please follow the link to the source of the content to independently verify before reuse."
 msgstr ""
 
-#: src/components/RelatedImages.vue:7
+#: src/components/ImageDetails/RelatedImages.vue:7
 msgctxt "photo-details.related-images"
 msgid "Related Images"
 msgstr ""
@@ -1850,7 +1776,7 @@
 msgid "read more about the license"
 msgstr ""
 
-#: src/components/Filters/LicenseExplanationTooltip.vue:8
+#: src/components/Filters/LicenseExplanationTooltip.vue:12
 msgctxt "filters.license-explanation.tool"
 msgid "read more about the tool"
 msgstr ""
@@ -2099,44 +2025,6 @@
 msgid "Dropdown"
 msgstr ""
 
-<<<<<<< HEAD
-# seo.titles.default
-#: src/pages/index.vue:14
-msgctxt "seo.titles.default"
-msgid "Openverse: Openly-licensed Images, Audio, & other Content"
-msgstr ""
-
-# .about
-msgctxt ".about"
-msgid "About Openverse: The search engine for openly-licensed images, audio, and more"
-msgstr ""
-
-# .extension
-msgctxt ".extension"
-msgid "Download the Openverse Browser Extension: search and use open-licensed and public domain images"
-msgstr ""
-
-# seo.titles.singlePhoto (Do not translate words between ###)
-#: src/pages/photos/_id.vue:92
-msgctxt "seo.titles.singlePhoto"
-msgid "###title### by ###creator### | Free Image on Openverse"
-msgstr ""
-
-# hero.search (Do not translate words between ###)
-msgctxt "hero.search"
-msgid "###media### results for \"###query###\" on Openverse"
-msgstr ""
-
-# seo.titles.default
-#: src/pages/index.vue:14
-msgctxt "seo.titles.default"
-msgid "The search engine for openly-licensed content, including Creative Commons licensed images, audio, and more."
-msgstr ""
-
-# .extension
-msgctxt ".extension"
-msgid "The Openverse browser extension allows users to search, bookmark, and cite Creative Commons licensed images."
-=======
 #: src/pages/meta-search.vue:10
 msgctxt "meta-search-page.intro"
 msgid "CC Search is now called Openverse and joins WordPress as an open source project."
@@ -2163,7 +2051,39 @@
 msgid "Download"
 msgstr ""
 
+#: src/pages/index.vue:12
+msgctxt "seo.titles.default"
+msgid "Openverse: Openly-licensed Images, Audio, & other Content"
+msgstr ""
+
+msgctxt ".about"
+msgid "About Openverse: The search engine for openly-licensed images, audio, and more"
+msgstr ""
+
+msgctxt ".extension"
+msgid "Download the Openverse Browser Extension: search and use open-licensed and public domain images"
+msgstr ""
+
+#. Do not translate words between ### ###.
+#: src/pages/photos/_id.vue:60
+msgctxt "seo.titles.singlePhoto"
+msgid "###title### by ###creator### | Free Image on Openverse"
+msgstr ""
+
+#. Do not translate words between ### ###.
+msgctxt "hero.search"
+msgid "###media### results for \"###query###\" on Openverse"
+msgstr ""
+
+#: src/pages/index.vue:12
+msgctxt "seo.titles.default"
+msgid "The search engine for openly-licensed content, including Creative Commons licensed images, audio, and more."
+msgstr ""
+
+msgctxt ".extension"
+msgid "The Openverse browser extension allows users to search, bookmark, and cite Creative Commons licensed images."
+msgstr ""
+
 msgctxt ".interpunct"
 msgid "•"
->>>>>>> 62d20fde
 msgstr ""
# Copyright (C) 2021
# This file is distributed under the same license as Openverse.
msgid ""
msgstr ""
"Project-Id-Version: Openverse \n"
"Report-Msgid-Bugs-To: https://github.com/wordpress/openverse/issues \n"
<<<<<<< HEAD
"POT-Creation-Date: 2022-02-22T20:16:03+00:00\n"
=======
"POT-Creation-Date: 2022-02-23T20:16:53+00:00\n"
>>>>>>> de897a12
"MIME-Version: 1.0\n"
"Content-Type: text/plain; charset=UTF-8\n"
"Content-Transfer-Encoding: 8bit\n"
"PO-Revision-Date: 2021-MO-DA HO:MI+ZONE\n"
"Last-Translator: FULL NAME <EMAIL@ADDRESS>\n"
"Language-Team: LANGUAGE <LL@li.org>\n"


#: src/components/VAudioTrack/layouts/VFullLayout.vue:54
msgctxt "interpunct"
msgid "•"
msgstr ""

#: src/components/VSkipToContentContainer.vue:9
msgctxt "skip-to-content"
msgid "Skip to content"
msgstr ""

msgctxt "search-type.image"
msgid "Images"
msgstr ""

msgctxt "search-type.audio"
msgid "Audio"
msgstr ""

msgctxt "search-type.all"
msgid "All content"
msgstr ""

msgctxt "search-type.video"
msgid "Videos"
msgstr ""

#: src/components/VContentSwitcher/VSearchTypePopover.vue:5
msgctxt "search-type.label"
msgid "Type of content to search"
msgstr ""

#: src/components/VContentSwitcher/VSearchTypes.vue:6
msgctxt "search-type.heading"
msgid "Content types"
msgstr ""

#: src/components/VContentSwitcher/VSearchTypeItem.vue:11
msgctxt "search-type.status-beta"
msgid "Beta"
msgstr ""

msgctxt "search-type.see-image"
msgid "See all images"
msgstr ""

msgctxt "search-type.see-audio"
msgid "See all audio"
msgstr ""

#: src/components/VFilters/VFilterChecklist.vue:41
msgctxt "modal.close"
msgid "Close"
msgstr ""

#: src/components/DownloadButton.vue:15
msgctxt "download-button.download"
msgid "Download"
msgstr ""

#: src/components/DownloadButton.vue:4
msgctxt "download-button.aria.dropdown-label"
msgid "Select the download file format"
msgstr ""

<<<<<<< HEAD
#: src/components/VMigrationNotice.vue:3
=======
#. Do not translate words between ### ###.
#: src/components/VMigrationNotice.vue:4
>>>>>>> de897a12
msgctxt "migration-notice.intro"
msgid "###cc-search### is now called ###openverse### and joins ###wordpress### as an open source project."
msgstr ""

#. Do not translate words between ### ###.
<<<<<<< HEAD
#: src/components/VMigrationNotice.vue:4
=======
#: src/components/VMigrationNotice.vue:10
>>>>>>> de897a12
msgctxt "migration-notice.more"
msgid "###read-more### about this announcement."
msgstr ""

<<<<<<< HEAD
#: src/components/VMigrationNotice.vue:9
=======
#: src/components/VMigrationNotice.vue:15
>>>>>>> de897a12
msgctxt "migration-notice.read"
msgid "Read more"
msgstr ""

#: src/components/DropdownButton.vue:85
msgctxt "dropdown-button.aria.arrow-label"
msgid "Dropdown"
msgstr ""

msgctxt "license-readable-names.cc0"
msgid "Zero"
msgstr ""

msgctxt "license-readable-names.pdm"
msgid "Public Domain Mark"
msgstr ""

msgctxt "license-readable-names.by"
msgid "Attribution"
msgstr ""

msgctxt "license-readable-names.by-sa"
msgid "Attribution-Share-Alike"
msgstr ""

msgctxt "license-readable-names.by-nc"
msgid "Attribution-NonCommercial"
msgstr ""

msgctxt "license-readable-names.by-nd"
msgid "Attribution-NoDerivatives"
msgstr ""

msgctxt "license-readable-names.by-nc-sa"
msgid "Attribution-NonCommercial-Share-Alike"
msgstr ""

msgctxt "license-readable-names.by-nc-nd"
msgid "Attribution-NonCommercial-NoDerivatives"
msgstr ""

msgctxt "license-names.cc0"
msgid "CC0"
msgstr ""

msgctxt "license-names.pdm"
msgid "Public Domain Mark"
msgstr ""

msgctxt "license-names.by"
msgid "BY"
msgstr ""

msgctxt "license-names.by-sa"
msgid "BY-SA"
msgstr ""

msgctxt "license-names.by-nc"
msgid "BY-NC"
msgstr ""

msgctxt "license-names.by-nd"
msgid "BY-ND"
msgstr ""

msgctxt "license-names.by-nc-sa"
msgid "BY-NC-SA"
msgstr ""

msgctxt "license-names.by-nc-nd"
msgid "BY-NC-ND"
msgstr ""

msgctxt "audio-categories.title"
msgid "Audio Category"
msgstr ""

msgctxt "audio-categories.music"
msgid "Music"
msgstr ""

msgctxt "audio-categories.sound"
msgid "Sound effects"
msgstr ""

msgctxt "audio-categories.podcast"
msgid "Podcast"
msgstr ""

msgctxt "audio-categories.pronunciation"
msgid "Pronunciation"
msgstr ""

#: src/components/VHeader/VSearchBar/VSearchButton.vue:4
msgctxt "search.search"
msgid "Search"
msgstr ""

msgctxt "play-pause.play"
msgid "Play"
msgstr ""

msgctxt "play-pause.pause"
msgid "Pause"
msgstr ""

msgctxt "play-pause.replay"
msgid "Replay"
msgstr ""

#: src/components/VAudioTrack/VAudioTrack.vue:4
msgctxt "audio-track.aria-label"
msgid "Audio Player"
msgstr ""

#. Do not translate words between ### ###.
#: src/components/VAudioTrack/layouts/VFullLayout.vue:38
msgctxt "audio-track.creator"
msgid "by ###creator###"
msgstr ""

#: src/components/VAudioTrack/layouts/VRowLayout.vue:110
msgctxt "audio-track.messages.blink_seek_disabled"
msgid "Seeking for Jamendo tracks is limited to Firefox and Safari."
msgstr ""

msgctxt "audio-track.messages.err_aborted"
msgid "You aborted playback."
msgstr ""

msgctxt "audio-track.messages.err_network"
msgid "A network error occurred."
msgstr ""

msgctxt "audio-track.messages.err_decode"
msgid "Could not decode audio."
msgstr ""

msgctxt "audio-track.messages.err_unsupported"
msgid "This audio format is not supported by your browser."
msgstr ""

msgctxt "audio-track.messages.loading"
msgid "Loading..."
msgstr ""

#. Do not translate words between ### ###.
#: src/components/VAudioThumbnail/VAudioThumbnail.vue:54
msgctxt "audio-thumbnail.alt"
msgid "Cover art for \"###title###\" by ###creator###"
msgstr ""

#: src/components/VAudioTrack/VWaveform.vue:12
msgctxt "waveform.label"
msgid "Audio seek bar"
msgstr ""

#. Do not translate words between ### ###.
#: src/components/VAudioTrack/VWaveform.vue:572
msgctxt "waveform.current-time"
msgid "###time### second"
msgid_plural "###time### seconds"
msgstr[0] ""
msgstr[1] ""

msgctxt "browsers.chrome"
msgid "Chrome"
msgstr ""

msgctxt "browsers.firefox"
msgid "Firefox"
msgstr ""

msgctxt "browsers.opera"
msgid "Opera"
msgstr ""

msgctxt "browsers.edge"
msgid "Edge"
msgstr ""

#. Do not translate words between ### ###.
#: src/components/VMetaSearch/VMetaSearchForm.vue:45
msgctxt "meta-search.caption"
msgid "###openverse### does not currently index the sources listed above, but through this interface is offering convenient access to search services provided by other independent organizations. ###openverse### has no control over the results that are returned. Do not assume that the results displayed in this search portal are under a CC license. Always verify that the work is actually under a CC license by following the link. If you are in doubt, you should contact the copyright holder directly, or try to contact the site where you found the content."
msgstr ""

#. Do not translate words between ### ###.
msgctxt "meta-search.form.unsupported-title"
msgid "###openverse### does not yet support built-in ###type### search."
msgstr ""

#. Do not translate words between ### ###.
#: src/pages/meta-search.vue:44
msgctxt "meta-search.form.supported-title"
msgid "Not finding what you're looking for? Try additional ###type### sources."
msgstr ""

#. Do not translate words between ### ###.
#: src/components/VMetaSearch/VMetaSearchForm.vue:8
msgctxt "meta-search.form.no-results-title"
msgid "No ###type### results for \"###query###\"."
msgstr ""

#. Do not translate words between ### ###.
#: src/components/VMetaSearch/VMetaSearchForm.vue:33
msgctxt "meta-search.form.caption"
msgid "Click on a source below to directly search other collections of CC-licensed ###type###.###break###Please note that Use filters are not supported for ###filter###."
msgstr ""

msgctxt "meta-search.card.search"
msgid "Not finding what you're looking for? Try additional sources"
msgstr ""

#. Do not translate words between ### ###.
msgctxt "meta-search.card.caption"
msgid "Click on a source below to directly search other collections of CC-licensed images.###break###Please note that Use filters are not supported for Open Clip Art Library or Nappy."
msgstr ""

msgctxt "meta-search.card.checkboxes.title"
msgid "Use"
msgstr ""

msgctxt "meta-search.card.checkboxes.commercial"
msgid "Use for commercial purposes"
msgstr ""

msgctxt "meta-search.card.checkboxes.modify"
msgid "Modify or adapt"
msgstr ""

msgctxt "audio-details.genre-label"
msgid "Genre"
msgstr ""

#: src/components/VAudioDetails/VRelatedAudio.vue:2
msgctxt "audio-details.related-audios"
msgid "Related audio"
msgstr ""

#: src/components/VAudioDetails/VAudioDetails.vue:4
msgctxt "audio-details.information"
msgid "Audio information"
msgstr ""

#: src/components/VAudioDetails/VAudioDetails.vue:23
msgctxt "audio-details.table.album"
msgid "Album"
msgstr ""

#: src/components/VAudioDetails/VAudioDetails.vue:31
msgctxt "audio-details.table.category"
msgid "Type"
msgstr ""

#: src/components/VAudioDetails/VAudioDetails.vue:38
msgctxt "audio-details.table.sample-rate"
msgid "Sample Rate"
msgstr ""

#: src/components/VAudioDetails/VAudioDetails.vue:46
msgctxt "audio-details.table.filetype"
msgid "Format"
msgstr ""

#: src/components/VAudioDetails/VAudioDetails.vue:54
msgctxt "audio-details.table.provider"
msgid "Provider"
msgstr ""

#: src/components/VAudioDetails/VAudioDetails.vue:64
msgctxt "audio-details.table.source"
msgid "Source"
msgstr ""

#: src/components/VAudioDetails/VAudioDetails.vue:72
msgctxt "audio-details.table.genre"
msgid "Genre"
msgstr ""

#. Do not translate words between ### ###.
#: src/pages/image/_id.vue:46
msgctxt "image-details.creator"
msgid "by ###name###"
msgstr ""

#: src/pages/image/_id.vue:40
msgctxt "image-details.weblink"
msgid "Go to image's website"
msgstr ""

#: src/components/VImageDetails/VRelatedImages.vue:4
msgctxt "image-details.related-images"
msgid "Related images"
msgstr ""

#. Do not translate words between ### ###.
msgctxt "image-details.aria.creator-url"
msgid "Author ###creator###"
msgstr ""

#: src/components/VImageDetails/VImageDetails.vue:5
msgctxt "image-details.information.title"
msgid "Image information"
msgstr ""

#: src/components/VImageDetails/VImageDetails.vue:19
msgctxt "image-details.information.type"
msgid "Type"
msgstr ""

#: src/components/VImageDetails/VImageDetails.vue:23
msgctxt "image-details.information.provider"
msgid "Provider"
msgstr ""

#: src/components/VImageDetails/VImageDetails.vue:35
msgctxt "image-details.information.dimensions"
msgid "Dimensions"
msgstr ""

#: src/components/VImageDetails/VImageDetails.vue:27
msgctxt "image-details.information.source"
msgid "Source"
msgstr ""

#: src/components/VImageDetails/VImageDetails.vue:39
msgctxt "image-details.information.pixels"
msgid "pixels"
msgstr ""

#: src/components/VImageDetails/VImageDetails.vue:80
msgctxt "image-details.information.unknown"
msgid "Unknown"
msgstr ""

#: src/components/VBackToSearchResultsLink.vue:9
msgctxt "single-result.back"
msgid "Back to search results"
msgstr ""

msgctxt "media-details.provider-label"
msgid "Provider"
msgstr ""

msgctxt "media-details.source-label"
msgid "Source"
msgstr ""

msgctxt "media-details.loading"
msgid "Loading..."
msgstr ""

#: src/components/VAudioDetails/VRelatedAudio.vue:17
msgctxt "media-details.related-error"
msgid "Error fetching related media"
msgstr ""

msgctxt "media-details.image-info"
msgid "Image information"
msgstr ""

msgctxt "media-details.audio-info"
msgid "Audio information"
msgstr ""

#: src/components/VContentReport/VContentReportButton.vue:7
msgctxt "media-details.content-report.short"
msgid "Report"
msgstr ""

#: src/components/VContentReport/VContentReportButton.vue:10
msgctxt "media-details.content-report.long"
msgid "Report this content"
msgstr ""

#: src/components/VContentReport/VContentReportForm.vue:22
msgctxt "media-details.content-report.failure.title"
msgid "Report could not be submitted"
msgstr ""

#: src/components/VContentReport/VContentReportForm.vue:25
msgctxt "media-details.content-report.failure.note"
msgid "Something went wrong, please try again after some time."
msgstr ""

#: src/components/VContentReport/VContentReportForm.vue:5
msgctxt "media-details.content-report.success.title"
msgid "Report submitted successfully"
msgstr ""

#. Do not translate words between ### ###.
#: src/components/VContentReport/VContentReportForm.vue:7
msgctxt "media-details.content-report.success.note"
msgid "Thank you for reporting this content. We recommend doing the same at the source, ###source###."
msgstr ""

<<<<<<< HEAD
#: src/components/VContentReport/VContentReportForm.vue:36
=======
#. Do not translate words between ### ###.
#: src/components/VContentReport/VContentReportForm.vue:37
>>>>>>> de897a12
msgctxt "media-details.content-report.form.disclaimer"
msgid "For security purposes, ###openverse### collects and retains anonymized IP addresses of those who complete and submit this form."
msgstr ""

#: src/components/VContentReport/VContentReportForm.vue:42
msgctxt "media-details.content-report.form.question"
msgid "What is the reason?"
msgstr ""

#: src/components/VContentReport/VContentReportForm.vue:97
msgctxt "media-details.content-report.form.submit"
msgid "Report"
msgstr ""

#: src/components/VContentReport/VContentReportForm.vue:74
msgctxt "media-details.content-report.form.cancel"
msgid "Cancel"
msgstr ""

msgctxt "media-details.content-report.form.other.option"
msgid "Other"
msgstr ""

#: src/components/VContentReport/VReportDescForm.vue:4
msgctxt "media-details.content-report.form.other.note"
msgid "Describe the issue."
msgstr ""

msgctxt "media-details.content-report.form.other.sub-label"
msgid "Required"
msgstr ""

msgctxt "media-details.content-report.form.other.placeholder"
msgid "Please enter at least 20 characters."
msgstr ""

msgctxt "media-details.content-report.form.mature.option"
msgid "Contains mature content"
msgstr ""

msgctxt "media-details.content-report.form.mature.sub-label"
msgid "Optional"
msgstr ""

msgctxt "media-details.content-report.form.mature.placeholder"
msgid "Optionally, provide a description."
msgstr ""

msgctxt "media-details.content-report.form.dmca.option"
msgid "Infringes copyright"
msgstr ""

#. Do not translate words between ### ###.
#: src/components/VContentReport/VDmcaNotice.vue:2
msgctxt "media-details.content-report.form.dmca.note"
msgid "You must fill out this ###form### to report copyright infringement. No action will be taken until this form is filled out and submitted. We recommend doing the same at the source, ###source###."
msgstr ""

#: src/components/VContentReport/VDmcaNotice.vue:9
msgctxt "media-details.content-report.form.dmca.form"
msgid "DMCA form"
msgstr ""

#: src/components/VContentReport/VContentReportForm.vue:86
msgctxt "media-details.content-report.form.dmca.open"
msgid "Open form"
msgstr ""

#. Do not translate words between ### ###.
#: src/pages/image/_id.vue:56
msgctxt "media-details.aria.creator-url"
msgid "author ###name###"
msgstr ""

#: src/components/VMediaInfo/VMediaLicense.vue:27
msgctxt "media-details.aria.attribution.license"
msgid "read more about the license"
msgstr ""

#: src/components/VMediaInfo/VMediaLicense.vue:44
msgctxt "media-details.aria.attribution.tool"
msgid "read more about the tool"
msgstr ""

#: src/components/VMediaInfo/VMediaReuse.vue:2
msgctxt "media-details.reuse.title"
msgid "Reuse content"
msgstr ""

msgctxt "media-details.reuse.license-header"
msgid "License"
msgstr ""

msgctxt "media-details.reuse.tool-header"
msgid "Public Domain"
msgstr ""

msgctxt "media-details.reuse.audio"
msgid "Audio"
msgstr ""

msgctxt "media-details.reuse.image"
msgid "Image"
msgstr ""

#. Do not translate words between ### ###.
#: src/components/VMediaInfo/VMediaLicense.vue:7
msgctxt "media-details.reuse.attribution"
msgid "This image was marked with a ###link### license:"
msgstr ""

#: src/components/VMediaInfo/VCopyLicense.vue:4
msgctxt "media-details.reuse.copy-license.title"
msgid "Credit the creator"
msgstr ""

msgctxt "media-details.reuse.copy-license.rich"
msgid "Rich Text"
msgstr ""

msgctxt "media-details.reuse.copy-license.html"
msgid "HTML"
msgstr ""

msgctxt "media-details.reuse.copy-license.plain"
msgid "Plain text"
msgstr ""

#: src/components/CopyButton.vue:9
msgctxt "media-details.reuse.copy-license.copy-text"
msgid "Copy text"
msgstr ""

#: src/components/CopyButton.vue:12
msgctxt "media-details.reuse.copy-license.copied"
msgid "Copied!"
msgstr ""

#. Do not translate words between ### ###.
#: src/components/VMediaInfo/VCopyLicense.vue:38
msgctxt "media-details.reuse.credit.text"
msgid "\"###title###\"###creator######marked-licensed######license######view-legal###"
msgstr ""

#. Do not translate words between ### ###.
#: src/components/VMediaInfo/VCopyLicense.vue:53
msgctxt "media-details.reuse.credit.creator-text"
msgid " by ###creator-name###"
msgstr ""

#: src/components/VMediaInfo/VCopyLicense.vue:73
msgctxt "media-details.reuse.credit.marked"
msgid "is marked with"
msgstr ""

#: src/components/VMediaInfo/VCopyLicense.vue:74
msgctxt "media-details.reuse.credit.licensed"
msgid "is licensed under"
msgstr ""

#. Do not translate words between ### ###.
#: src/components/VMediaInfo/VCopyLicense.vue:119
msgctxt "media-details.reuse.credit.view-legal-text"
msgid ". To view ###terms-copy###visit ###URL###"
msgstr ""

#: src/components/VMediaInfo/VCopyLicense.vue:123
msgctxt "media-details.reuse.credit.terms-text"
msgid "the terms,"
msgstr ""

#: src/components/VMediaInfo/VCopyLicense.vue:124
msgctxt "media-details.reuse.credit.copy-text"
msgid "a copy of this license,"
msgstr ""

#. Do not translate words between ### ###.
#: src/components/VMediaInfo/VMediaLicense.vue:37
msgctxt "media-details.reuse.tool.content"
msgid "Read more about the tool ###link###."
msgstr ""

#: src/components/VMediaInfo/VMediaLicense.vue:47
msgctxt "media-details.reuse.tool.link"
msgid "here"
msgstr ""

#. Do not translate words between ### ###.
#: src/components/VMediaInfo/VMediaLicense.vue:19
msgctxt "media-details.reuse.license.content"
msgid "Read more about the license ###link###"
msgstr ""

#: src/components/VMediaInfo/VMediaLicense.vue:30
msgctxt "media-details.reuse.license.link"
msgid "here"
msgstr ""

msgctxt "browse-page.all-no-results"
msgid "No results"
msgstr ""

#. Do not translate words between ### ###.
msgctxt "browse-page.all-result-count"
msgid "###localeCount### result"
msgid_plural "###localeCount### results"
msgstr[0] ""
msgstr[1] ""

#. Do not translate words between ### ###.
msgctxt "browse-page.all-result-count-more"
msgid "Over ###localeCount### result"
msgid_plural "Over ###localeCount### results"
msgstr[0] ""
msgstr[1] ""

#: src/components/VLoadMore.vue:30
msgctxt "browse-page.load"
msgid "Load more results"
msgstr ""

#. Do not translate words between ### ###.
#: src/components/ImageGrid/ImageGrid.vue:56
msgctxt "browse-page.fetching-error"
msgid "Error fetching ###type###:"
msgstr ""

msgctxt "browse-page.aria.close"
msgid "close"
msgstr ""

#: src/components/VScrollButton.vue:3
msgctxt "browse-page.aria.scroll"
msgid "scroll to top"
msgstr ""

msgctxt "browse-page.aria.search"
msgid "search"
msgstr ""

msgctxt "browse-page.aria.remove-filter"
msgid "remove filter"
msgstr ""

#: src/components/VFilters/VFilterChecklist.vue:31
msgctxt "browse-page.aria.license-explanation"
msgid "license explanation"
msgstr ""

msgctxt "browse-page.aria.creator"
msgid "search by creator"
msgstr ""

msgctxt "browse-page.aria.relevance.yes"
msgid "relevant result? answer: yes"
msgstr ""

msgctxt "browse-page.aria.relevance.no"
msgid "relevant result? answer: no"
msgstr ""

msgctxt "browse-page.license-description.title"
msgid "License CC"
msgstr ""

msgctxt "browse-page.license-description.by"
msgid "Credit the creator."
msgstr ""

msgctxt "browse-page.license-description.nc"
msgid "Noncommercial uses only."
msgstr ""

msgctxt "browse-page.license-description.nd"
msgid "No derivatives or adaptations permitted."
msgstr ""

msgctxt "browse-page.license-description.sa"
msgid "Share adaptations under the same terms."
msgstr ""

msgctxt "browse-page.license-description.cc0"
msgid "This work has been marked as dedicated to the public domain."
msgstr ""

msgctxt "browse-page.license-description.pdm"
msgid "This work is marked as being in the public domain."
msgstr ""

msgctxt "browse-page.license-description.sampling+"
msgid "Samples, mash-ups, creative transformations permitted."
msgstr ""

#. Do not translate words between ### ###.
msgctxt "browse-page.search-form.placeholder"
msgid "Search all ###type###"
msgstr ""

#: src/components/ImageGrid/ImageGrid.vue:55
msgctxt "browse-page.search-form.image"
msgid "images"
msgstr ""

#: src/components/VAllResultsGrid/VAllResultsGrid.vue:146
msgctxt "browse-page.search-form.audio"
msgid "audio"
msgstr ""

msgctxt "browse-page.search-form.video"
msgid "videos"
msgstr ""

msgctxt "browse-page.search-form.all"
msgid "content"
msgstr ""

msgctxt "browse-page.search-form.collection-placeholder"
msgid "Search this collection"
msgstr ""

msgctxt "browse-page.search-form.button"
msgid "Search"
msgstr ""

msgctxt "browse-page.search-rating.content"
msgid "Are these results relevant?"
msgstr ""

msgctxt "browse-page.search-rating.yes"
msgid "Yes"
msgstr ""

msgctxt "browse-page.search-rating.no"
msgid "No"
msgstr ""

msgctxt "browse-page.search-rating.feedback-thanks"
msgid "Thank you for the feedback!"
msgstr ""

#: src/components/VFilters/VSearchGridFilter.vue:11
msgctxt "filter-list.filter-by"
msgid "Filter by"
msgstr ""

msgctxt "filter-list.hide"
msgid "Hide filters"
msgstr ""

#: src/components/VFilters/VSearchGridFilter.vue:20
msgctxt "filter-list.clear"
msgid "Clear filters"
msgstr ""

#: src/components/VFilters/VSearchGridFilter.vue:39
msgctxt "filter-list.show"
msgid "Show results"
msgstr ""

#. Do not translate words between ### ###.
msgctxt "filter-list.category-aria"
msgid "filters list for ###categoryName### category"
msgstr ""

msgctxt "filters.title"
msgid "Filters"
msgstr ""

msgctxt "filters.filter-by"
msgid "Filter By"
msgstr ""

#. Do not translate words between ### ###.
#: src/components/VFilters/VFilterTag.vue:4
msgctxt "filters.aria.remove-filter"
msgid "Remove ###label### filter"
msgstr ""

#: src/components/VFilters/VLicenseExplanation.vue:5
msgctxt "filters.license-explanation.license-definition"
msgid "License definition"
msgstr ""

#. Do not translate words between ### ###.
#: src/components/VFilters/VLicenseExplanation.vue:8
msgctxt "filters.license-explanation.mark-definition"
msgid "###mark### definition"
msgstr ""

#. Do not translate words between ### ###.
msgctxt "filters.license-explanation.more.license"
msgid "###read-more### about this license."
msgstr ""

#. Do not translate words between ### ###.
msgctxt "filters.license-explanation.more.mark"
msgid "###read-more### about ###mark###."
msgstr ""

#: src/components/VFilters/VLicenseExplanation.vue:30
msgctxt "filters.license-explanation.more.read-more"
msgid "Read more"
msgstr ""

#: src/components/VFilters/VFilterChecklist.vue:88
msgctxt "filters.search-by.title"
msgid "Search By"
msgstr ""

msgctxt "filters.search-by.creator"
msgid "Creator"
msgstr ""

msgctxt "filters.creator.title"
msgid "Search by Creator"
msgstr ""

msgctxt "filters.durations.title"
msgid "Durations"
msgstr ""

msgctxt "filters.durations.short"
msgid "Short"
msgstr ""

msgctxt "filters.durations.medium"
msgid "Medium"
msgstr ""

msgctxt "filters.durations.long"
msgid "Long"
msgstr ""

msgctxt "filters.mature.title"
msgid "Search Settings"
msgstr ""

msgctxt "filters.mature.enable"
msgid "Enable Mature Content"
msgstr ""

msgctxt "filters.sizes.title"
msgid "Image size"
msgstr ""

msgctxt "filters.sizes.small"
msgid "Small"
msgstr ""

msgctxt "filters.sizes.medium"
msgid "Medium"
msgstr ""

msgctxt "filters.sizes.large"
msgid "Large"
msgstr ""

msgctxt "filters.aspect-ratios.title"
msgid "Aspect ratio"
msgstr ""

msgctxt "filters.aspect-ratios.tall"
msgid "Tall"
msgstr ""

msgctxt "filters.aspect-ratios.wide"
msgid "Wide"
msgstr ""

msgctxt "filters.aspect-ratios.square"
msgid "Square"
msgstr ""

msgctxt "filters.image-extensions.title"
msgid "File type"
msgstr ""

msgctxt "filters.image-extensions.jpg"
msgid "JPEGs"
msgstr ""

msgctxt "filters.image-extensions.png"
msgid "PNGs"
msgstr ""

msgctxt "filters.image-extensions.gif"
msgid "GIFs"
msgstr ""

msgctxt "filters.image-extensions.svg"
msgid "SVGs"
msgstr ""

msgctxt "filters.audio-extensions.title"
msgid "File type"
msgstr ""

msgctxt "filters.audio-extensions.mp3"
msgid "MP3s"
msgstr ""

msgctxt "filters.audio-extensions.ogg"
msgid "OGGs"
msgstr ""

msgctxt "filters.audio-extensions.flac"
msgid "FLACs"
msgstr ""

msgctxt "filters.image-categories.title"
msgid "Image type"
msgstr ""

msgctxt "filters.image-categories.photograph"
msgid "Photographs"
msgstr ""

msgctxt "filters.image-categories.illustration"
msgid "Illustrations"
msgstr ""

msgctxt "filters.image-categories.digitized_artwork"
msgid "Digitized Artworks"
msgstr ""

msgctxt "filters.audio-categories.title"
msgid "Audio category"
msgstr ""

msgctxt "filters.audio-categories.music"
msgid "Music"
msgstr ""

msgctxt "filters.audio-categories.sound"
msgid "Sound effects"
msgstr ""

msgctxt "filters.audio-categories.podcast"
msgid "Podcast"
msgstr ""

msgctxt "filters.audio-providers.title"
msgid "Source"
msgstr ""

msgctxt "filters.image-providers.title"
msgid "Source"
msgstr ""

msgctxt "filters.license-types.title"
msgid "Use"
msgstr ""

msgctxt "filters.license-types.commercial"
msgid "Use commercially"
msgstr ""

msgctxt "filters.license-types.modification"
msgid "Modify or adapt"
msgstr ""

msgctxt "filters.licenses.title"
msgid "Licenses"
msgstr ""

msgctxt "filters.licenses.cc0"
msgid "CC0"
msgstr ""

msgctxt "filters.licenses.pdm"
msgid "Public Domain Mark"
msgstr ""

msgctxt "filters.licenses.by"
msgid "BY"
msgstr ""

msgctxt "filters.licenses.by-sa"
msgid "BY-SA"
msgstr ""

msgctxt "filters.licenses.by-nc"
msgid "BY-NC"
msgstr ""

msgctxt "filters.licenses.by-nd"
msgid "BY-ND"
msgstr ""

msgctxt "filters.licenses.by-nc-sa"
msgid "BY-NC-SA"
msgstr ""

msgctxt "filters.licenses.by-nc-nd"
msgid "BY-NC-ND"
msgstr ""

msgctxt "error.occurred"
msgid "An error occurred"
msgstr ""

#. Do not translate words between ### ###.
#: src/pages/image/_id.vue:142
msgctxt "error.image-not-found"
msgid "Couldn't find image with id ###id###"
msgstr ""

#. Do not translate words between ### ###.
#: src/pages/audio/_id.vue:69
msgctxt "error.media-not-found"
msgid "Couldn't find ###mediaType### with id ###id###"
msgstr ""

msgctxt "error.image"
msgid "image"
msgstr ""

msgctxt "error.audio"
msgid "audio"
msgstr ""

#: src/pages/extension.vue:91
msgctxt "extension.title"
msgid "Web extension"
msgstr ""

#: src/pages/extension.vue:61
msgctxt "extension.conclusion"
msgid "Have your favourite content while browsing the web"
msgstr ""

msgctxt "extension.features.use.heading"
msgid "Use the image and give attribution to the creator easily"
msgstr ""

msgctxt "extension.features.use.content"
msgid "Download the image and paste the attribution information on compatible formats."
msgstr ""

msgctxt "extension.features.bookmark.heading"
msgid "Bookmark your favorite images without breaking your navigation"
msgstr ""

msgctxt "extension.features.bookmark.content"
msgid "Add images to your bookmarks and use them whenever you want without interrupting your navigation. "
msgstr ""

msgctxt "extension.features.search.heading"
msgid "Search and filter openly-licensed and public domain content"
msgstr ""

msgctxt "extension.features.search.content"
msgid "Browse through millions of content and use filters to find what best meets your needs."
msgstr ""

#: src/pages/extension.vue:7
msgctxt "extension.description.intro"
msgid "A browser extension that lets you search and use open-licensed and public domain images."
msgstr ""

#: src/pages/feedback.vue:6
msgctxt "feedback.title"
msgid "Feedback"
msgstr ""

#. Do not translate words between ### ###.
#: src/pages/feedback.vue:8
msgctxt "feedback.intro"
msgid "Thank you for using ###openverse###! We welcome your ideas for improving the tool below. To provide regular feedback, join the ###slack### channel in the ###making-wordpress### Slack workspace."
msgstr ""

msgctxt "feedback.improve"
msgid "Help us Improve"
msgstr ""

msgctxt "feedback.report"
msgid "Report a Bug"
msgstr ""

#: src/pages/feedback.vue:51
msgctxt "feedback.loading"
msgid "Loading..."
msgstr ""

msgctxt "feedback.aria.cc-usability"
msgid "slack cc-usability channel"
msgstr ""

msgctxt "feedback.aria.improve"
msgid "help us improve form"
msgstr ""

msgctxt "feedback.aria.report"
msgid "report a bug form"
msgstr ""

#. Do not translate words between ### ###.
<<<<<<< HEAD
#: src/pages/feedback.vue:8
msgctxt "feedback.description.content"
msgid "Thank you for using Openverse! We welcome your ideas for improving the tool below. To provide regular feedback, join the ###openverse### channel in the ###making-wordpress### Slack workspace."
msgstr ""

#: src/pages/feedback.vue:11
msgctxt "feedback.description.openverse"
msgid "#openverse"
msgstr ""

#: src/pages/feedback.vue:16
msgctxt "feedback.description.making-wordpress"
msgid "Making WordPress"
msgstr ""

=======
>>>>>>> de897a12
#: src/pages/search-help.vue:6
msgctxt "search-guide.title"
msgid "###openverse### Syntax Guide"
msgstr ""

#: src/pages/search-help.vue:9
msgctxt "search-guide.intro"
msgid "When you search, you can enter special symbols or words to your search term to make your search results more precise."
msgstr ""

#. Do not translate words between ### ###.
#: src/pages/search-help.vue:217
msgctxt "search-guide.example.fuzziness.description"
msgid "You can use ###highlight### to specify some fuzzy logic to the term according to the ###link### — the number of one character changes that need to be made to one string to make it the same as another string."
msgstr ""

#: src/pages/search-help.vue:227
msgctxt "search-guide.example.fuzziness.link-text"
msgid "Levenshtein Edit Distance"
msgstr ""

#: src/pages/search-help.vue:239
msgctxt "search-guide.example.fuzziness.aria-label"
msgid "theatre tilde 1"
msgstr ""

#: src/pages/search-help.vue:242
msgctxt "search-guide.example.fuzziness.example"
msgid "theatre~1"
msgstr ""

#. Do not translate words between ### ###.
#: src/pages/search-help.vue:232
msgctxt "search-guide.example.fuzziness.content"
msgid "Example: ###link######br### This will search for images that match strings close to the term 'theatre' with a difference of one character. Results might include terms with different spellings like 'theater'."
msgstr ""

#. Do not translate words between ### ###.
#: src/pages/search-help.vue:189
msgctxt "search-guide.example.precedence.description"
msgid "You can use parentheses ###highlight### to specify precedence of terms or combine more complex queries."
msgstr ""

#: src/pages/search-help.vue:206
msgctxt "search-guide.example.precedence.aria-label"
msgid "dogs plus open parenthesis corgis vertical bar labrador close parenthesis"
msgstr ""

#: src/pages/search-help.vue:209
msgctxt "search-guide.example.precedence.example"
msgid "dogs + (corgis | labrador)"
msgstr ""

#. Do not translate words between ### ###.
#: src/pages/search-help.vue:199
msgctxt "search-guide.example.precedence.content"
msgid "Example: ###link######br### This will search for images that match dogs that are either corgis or labrador."
msgstr ""

#. Do not translate words between ### ###.
#: src/pages/search-help.vue:163
msgctxt "search-guide.example.prefix.description"
msgid "You can use the ###operator-name### to mark a prefix term. This will match anything after the *."
msgstr ""

#: src/pages/search-help.vue:170
msgctxt "search-guide.example.prefix.operator-name"
msgid "operator (wildcard)"
msgstr ""

msgctxt "search-guide.example.prefix.operator-aria-label"
msgid "star operator (wildcard)"
msgstr ""

#: src/pages/search-help.vue:169
msgctxt "search-guide.example.prefix.aria-label"
msgid "net star symbol"
msgstr ""

#: src/pages/search-help.vue:181
msgctxt "search-guide.example.prefix.example"
msgid "net*"
msgstr ""

#. Do not translate words between ### ###.
#: src/pages/search-help.vue:175
msgctxt "search-guide.example.prefix.content"
msgid "Example: ###link######br### This will search for images matching anything with 'net'. This might include 'network', 'Netflix', 'Netherlands', etc.."
msgstr ""

#. Do not translate words between ### ###.
#: src/pages/search-help.vue:134
msgctxt "search-guide.example.negate.description"
msgid "You can use the ###operator### to exclude a search term from the results."
msgstr ""

#: src/pages/search-help.vue:144
msgctxt "search-guide.example.negate.operator-name"
msgid "operator (signifies NOT)"
msgstr ""

#: src/pages/search-help.vue:142
msgctxt "search-guide.example.negate.operator-aria-label"
msgid "minus operator (signifies NOT)"
msgstr ""

#: src/pages/search-help.vue:152
msgctxt "search-guide.example.negate.aria-label"
msgid "dog minus pug"
msgstr ""

#: src/pages/search-help.vue:155
msgctxt "search-guide.example.negate.example"
msgid "dog -pug"
msgstr ""

#. Do not translate words between ### ###.
#: src/pages/search-help.vue:149
msgctxt "search-guide.example.negate.content"
msgid "Example: ###link######br### This will search for images related to dog but won't include results related to 'pug'"
msgstr ""

#. Do not translate words between ### ###.
msgctxt "search-guide.example.or.description"
msgid "Example: ###link######br### This will search for images related to dog or cat, but not necessarily both."
msgstr ""

#: src/pages/search-help.vue:123
msgctxt "search-guide.example.or.aria-label"
msgid "dog vertical bar cat"
msgstr ""

#: src/pages/search-help.vue:126
msgctxt "search-guide.example.or.example"
msgid "dog|cat"
msgstr ""

#. Do not translate words between ### ###.
#: src/pages/search-help.vue:106
msgctxt "search-guide.example.and.description"
msgid "Example: ###link######br### This will search for images related to both dog and cat."
msgstr ""

#: src/pages/search-help.vue:109
msgctxt "search-guide.example.and.aria-label"
msgid "dog plus cat"
msgstr ""

#: src/pages/search-help.vue:112
msgctxt "search-guide.example.and.example"
msgid "dog+cat"
msgstr ""

#: src/pages/search-help.vue:29
msgctxt "search-guide.combine.title"
msgid "Combining terms"
msgstr ""

#: src/pages/search-help.vue:33
msgctxt "search-guide.combine.description"
msgid "If you want to combine terms, you can use the following operators to perform more complex queries"
msgstr ""

#. Do not translate words between ### ###.
#: src/pages/search-help.vue:36
msgctxt "search-guide.combine.and"
msgid "###symbol### signifies AND operation"
msgstr ""

#. Do not translate words between ### ###.
#: src/pages/search-help.vue:46
msgctxt "search-guide.combine.or"
msgid "###symbol### signifies OR operation"
msgstr ""

#. Do not translate words between ### ###.
#: src/pages/search-help.vue:57
msgctxt "search-guide.combine.negate"
msgid "###symbol### negates a single token"
msgstr ""

#. Do not translate words between ### ###.
#: src/pages/search-help.vue:66
msgctxt "search-guide.combine.prefix"
msgid "###symbol### at the end of a term signifies a prefix query"
msgstr ""

#. Do not translate words between ### ###.
#: src/pages/search-help.vue:75
msgctxt "search-guide.combine.precedence"
msgid "###open### and ###close### signify precedence"
msgstr ""

#. Do not translate words between ### ###.
#: src/pages/search-help.vue:95
msgctxt "search-guide.combine.fuzziness"
msgid "###symbol### after a word signifies edit distance (fuzziness)"
msgstr ""

#: src/pages/search-help.vue:98
msgctxt "search-guide.combine.aria-labels.fuzziness"
msgid "tilde N"
msgstr ""

#: src/pages/search-help.vue:82
msgctxt "search-guide.combine.aria-labels.open"
msgid "open parenthesis"
msgstr ""

#: src/pages/search-help.vue:89
msgctxt "search-guide.combine.aria-labels.close"
msgid "close parenthesis"
msgstr ""

#: src/pages/search-help.vue:69
msgctxt "search-guide.combine.aria-labels.star"
msgid "star symbol"
msgstr ""

#: src/pages/search-help.vue:60
msgctxt "search-guide.combine.aria-labels.minus"
msgid "minus symbol"
msgstr ""

#: src/pages/search-help.vue:40
msgctxt "search-guide.combine.aria-labels.plus"
msgid "plus symbol"
msgstr ""

#: src/pages/search-help.vue:50
msgctxt "search-guide.combine.aria-labels.vertical-bar"
msgid "vertical bar symbol"
msgstr ""

#: src/pages/search-help.vue:13
msgctxt "search-guide.exact.title"
msgid "Search for an exact match"
msgstr ""

#: src/pages/search-help.vue:19
msgctxt "search-guide.exact.aria-label"
msgid "quote unquote Claude Monet"
msgstr ""

#: src/pages/search-help.vue:22
msgctxt "search-guide.exact.claude-monet"
msgid "\"Claude Monet\""
msgstr ""

#. Do not translate words between ### ###.
#: src/pages/search-help.vue:15
msgctxt "search-guide.exact.content"
msgid "Put a word or phrase inside quotes. For example, ###link###."
msgstr ""

#: src/pages/meta-search.vue:6
msgctxt "meta-search-page.title"
msgid "Meta Search"
msgstr ""

#. Do not translate words between ### ###.
#: src/pages/meta-search.vue:10
msgctxt "meta-search-page.intro"
msgid "###openverse### is built on top of a catalog that indexes CC-licensed and public domain content from selected sources. Learn more about our ###link###."
msgstr ""

#: src/pages/meta-search.vue:14
msgctxt "meta-search-page.link"
msgid "sources"
msgstr ""

#. Do not translate words between ### ###.
#: src/pages/meta-search.vue:17
msgctxt "meta-search-page.license"
msgid "The internet is a big place! There are plenty of search portals and collections, hosting CC-licensed and public domain content, which we aren’t able to index or surface results from within the ###openverse### interface. These are important sources of CC-licensed and public domain content, and we want to make sure that you are able to find the best openly licensed materials possible, regardless of where they are located."
msgstr ""

#: src/pages/meta-search.vue:19
msgctxt "meta-search-page.content"
msgid "What content types can I search for using the Meta Search feature?"
msgstr ""

#. Do not translate words between ### ###.
#: src/pages/meta-search.vue:22
msgctxt "meta-search-page.content-types"
msgid "Meta Search on ###openverse### currently supports image, audio, and video search on external sites."
msgstr ""

#: src/pages/meta-search.vue:53
msgctxt "meta-search-page.use"
msgid " Use "
msgstr ""

#: src/pages/meta-search.vue:107
msgctxt "meta-search-page.why.title"
msgid "Why did you build this?"
msgstr ""

#: src/pages/meta-search.vue:109
msgctxt "meta-search-page.why.content"
msgid "For many years, CC has offered its users a dedicated search portal for searching platforms that have CC licensing filters built in. These platforms included Europeana, Google Images, Flickr, Jamendo, Open Clip Art Library, SpinXpress, Wikimedia Commons, YouTube, ccMixter, and SoundCloud. The search experience looked like this:"
msgstr ""

#. Do not translate words between ### ###.
#: src/pages/meta-search.vue:111
msgctxt "meta-search-page.why.new"
msgid "For users of the legacy CC Meta Search site, the Meta Search feature on ###openverse### will look familiar. The goal was to ensure that the functionality is not lost, but is updated and embedded within our new search engine for openly licensed content. In addition, the Meta Search feature builds on this functionality, allowing us to quickly add new sources to Meta Search as we discover them, and support new content types in the future, as we expand."
msgstr ""

#: src/pages/meta-search.vue:116
msgctxt "meta-search-page.why.aria-label"
msgid "feedback"
msgstr ""

#. Do not translate words between ### ###.
#: src/pages/meta-search.vue:113
msgctxt "meta-search-page.why.feedback-suggestions"
msgid "We hope you enjoy, and if you have suggestions for improvement, leave us ###feedback###."
msgstr ""

#: src/pages/meta-search.vue:118
msgctxt "meta-search-page.why.feedback-link"
msgid "feedback"
msgstr ""

#: src/pages/meta-search.vue:90
msgctxt "meta-search-page.new.title"
msgid "Can I suggest new sources for Meta Search?"
msgstr ""

#. Do not translate words between ### ###.
#: src/pages/meta-search.vue:92
msgctxt "meta-search-page.new.content"
msgid "Yes, please! Create an ###issue### in our GitHub repository or send us an ###email### and tell us about the new sources you’d like to see included."
msgstr ""

#: src/pages/meta-search.vue:97
msgctxt "meta-search-page.new.issue"
msgid "issue"
msgstr ""

#: src/pages/meta-search.vue:102
msgctxt "meta-search-page.new.email"
msgid "email"
msgstr ""

#: src/pages/meta-search.vue:70
msgctxt "meta-search-page.audio-video.title"
msgid "How does the Meta Search feature work for non-indexed media types?"
msgstr ""

#: src/pages/meta-search.vue:84
msgctxt "meta-search-page.audio-video.demo-label"
msgid "Layout of Meta Search for non-indexed media type, like video"
msgstr ""

#. Do not translate words between ### ###.
#: src/pages/meta-search.vue:74
msgctxt "meta-search-page.audio-video.content"
msgid "###openverse### does not yet support built-in search for some media types, such as videos. For these media types, click on the appropriate tab and you’ll see sources where you can find CC-licensed content."
msgstr ""

#. Do not translate words between ### ###.
#: src/pages/meta-search.vue:77
msgctxt "meta-search-page.audio-video.filter"
msgid "The Filters bar on the left includes the ###use### filter, which may be supported by some meta search sources. Apply these before clicking on the button for the external source you’d like to search."
msgstr ""

#: src/pages/meta-search.vue:26
msgctxt "meta-search-page.images.title"
msgid "How does the Meta Search feature work for indexed media types?"
msgstr ""

#: src/pages/meta-search.vue:63
msgctxt "meta-search-page.images.demo-label"
msgid "Layout of Meta Search for indexed media type, like images"
msgstr ""

#. Do not translate words between ### ###.
#: src/pages/meta-search.vue:29
msgctxt "meta-search-page.images.content"
msgid "###openverse### supports built-in search for some media types, such as images. When you enter a query on the ###openverse### homepage, a page of results will be displayed. Scrolling to the bottom of the page, you have two choices:"
msgstr ""

#. Do not translate words between ### ###.
#: src/pages/meta-search.vue:34
msgctxt "meta-search-page.images.continue"
msgid "###load-more###, and continue browsing in ###openverse###."
msgstr ""

#. Do not translate words between ### ###.
#: src/pages/meta-search.vue:41
msgctxt "meta-search-page.images.not-finding"
msgid "See the section “###not-finding###” below the results."
msgstr ""

#. Do not translate words between ### ###.
#: src/pages/meta-search.vue:51
msgctxt "meta-search-page.images.info"
msgid "The “###not-finding###” section lists other sources of CC-licensed and public domain content. Your search query will be preloaded, and if supported, you can select a ###use### filter to proactively filter your results. Click on the button for the external source you’d like to search, and your results will open in a new tab."
msgstr ""

#: src/pages/sources.vue:6
msgctxt "sources.title"
msgid "Sources"
msgstr ""

#. Do not translate words between ### ###.
#: src/pages/sources.vue:73
msgctxt "sources.detail"
msgid "Clicking on a ###single-name### allows you to browse and filter items within that source."
msgstr ""

#: src/pages/sources.vue:76
msgctxt "sources.single-name"
msgid "Source"
msgstr ""

<<<<<<< HEAD
#: src/pages/sources.vue:67
=======
#: src/pages/sources.vue:63
>>>>>>> de897a12
msgctxt "sources.suggestions"
msgid "We appreciate suggestions for new sources from our community of users."
msgstr ""

#: src/pages/sources.vue:69
msgctxt "sources.issue-button"
msgid "Suggest a new source"
msgstr ""

<<<<<<< HEAD
#: src/pages/sources.vue:46
=======
#: src/pages/sources.vue:81
msgctxt "sources.aria.table"
msgid "sources table"
msgstr ""

#: src/pages/sources.vue:42
>>>>>>> de897a12
msgctxt "sources.new-content.next"
msgid "How do we decide what sources to add next?"
msgstr ""

<<<<<<< HEAD
#: src/pages/sources.vue:49
=======
#: src/pages/sources.vue:45
>>>>>>> de897a12
msgctxt "sources.new-content.integrate"
msgid "We have a never ending list of possible sources to research prior to integration. We ask ourselves questions like:"
msgstr ""

<<<<<<< HEAD
#: src/pages/sources.vue:54
=======
#: src/pages/sources.vue:50
>>>>>>> de897a12
msgctxt "sources.new-content.impact"
msgid " What is the impact or importance of this source to our users? If it exists within a provider like Wikimedia Commons, is it valuable for our users to be able to filter by this source directly?"
msgstr ""

<<<<<<< HEAD
#: src/pages/sources.vue:57
=======
#: src/pages/sources.vue:53
>>>>>>> de897a12
msgctxt "sources.new-content.reuse"
msgid "Is licensing and attribution information clearly displayed to enable confident reuse?"
msgstr ""

<<<<<<< HEAD
#: src/pages/sources.vue:60
=======
#: src/pages/sources.vue:56
>>>>>>> de897a12
msgctxt "sources.new-content.total-items"
msgid "How many new total items or new types of items can we bring to our users through this integration? Some sources are direct integrations, while others may be a source within a source."
msgstr ""

#. Do not translate words between ### ###.
#: src/pages/sources.vue:10
msgctxt "sources.cc-content.where"
msgid "Where does the content on ###openverse### come from?"
msgstr ""

#. Do not translate words between ### ###.
#: src/pages/sources.vue:13
msgctxt "sources.cc-content.content"
msgid "There is openly licensed content hosted on millions of domains across the breadth of the internet. Our team systematically identifies providers hosting CC-licensed content. If it’s a good fit, we index that content and make it discoverable through ###openverse###."
msgstr ""

#. Do not translate words between ### ###.
#: src/pages/sources.vue:15
msgctxt "sources.cc-content.provider"
msgid "Some providers have multiple different groupings of content within them. ###flickr### has sources ranging from NASA to personal photography. The ###smithsonian### comprises a dozen, diverse collections. Wikimedia Commons runs the gamut in terms of content, and is used by several Galleries, Libraries, Archives, and Museums highlighting some or all of their digitized collections."
msgstr ""

#. Do not translate words between ### ###.
#: src/pages/sources.vue:26
msgctxt "sources.cc-content.europeana"
<<<<<<< HEAD
msgid "Openverse is especially grateful for the work of ###link###, an organization that works to digitize and make discoverable cultural heritage works across Europe. Openverse is able to index hundreds of valuable sources, through a single integration with the ###link-api###."
msgstr ""

#: src/pages/sources.vue:32
msgctxt "sources.cc-content.europeana-link"
msgid "Europeana"
msgstr ""

#: src/pages/sources.vue:39
=======
msgid "###openverse### is especially grateful for the work of ###link###, an organization that works to digitize and make discoverable cultural heritage works across Europe. ###openverse### is able to index hundreds of valuable sources, through a single integration with the ###link-api###."
msgstr ""

#: src/pages/sources.vue:35
>>>>>>> de897a12
msgctxt "sources.cc-content.europeana-api"
msgid "Europeana API"
msgstr ""

#: src/pages/sources.vue:22
msgctxt "sources.cc-content.smithsonian"
msgid "Smithsonian Institute"
msgstr ""

#: src/pages/sources.vue:93
msgctxt "sources.providers.source"
msgid "Source"
msgstr ""

#: src/pages/sources.vue:103
msgctxt "sources.providers.domain"
msgid "Domain"
msgstr ""

#: src/pages/sources.vue:113
msgctxt "sources.providers.item"
msgid "Total items"
msgstr ""

#. Do not translate words between ### ###.
#: src/pages/about.vue:6
msgctxt "about.title"
<<<<<<< HEAD
msgid "About Openverse"
msgstr ""

#: src/pages/about.vue:14
msgctxt "about.aria.common-crawl"
msgid "Common Crawl"
msgstr ""

#: src/pages/about.vue:23
msgctxt "about.aria.meta"
msgid "meta search"
msgstr ""

#: src/pages/about.vue:57
msgctxt "about.aria.projects"
msgid "Openverse projects"
msgstr ""

#: src/pages/about.vue:50
msgctxt "about.aria.community"
msgid "Make WordPress community"
msgstr ""

#: src/pages/about.vue:84
msgctxt "about.aria.terms"
msgid "Openverse terms of use"
msgstr ""

#: src/pages/sources.vue:85
msgctxt "about.aria.sources-table"
msgid "sources table"
msgstr ""

#: src/pages/about.vue:67
msgctxt "about.aria.creative-commons"
msgid "Creative Commons"
msgstr ""

#: src/pages/about.vue:74
msgctxt "about.aria.wordpress"
msgid "WordPress"
msgstr ""

#: src/pages/about.vue:29
msgctxt "about.aria.search"
msgid "Openverse"
msgstr ""

#: src/pages/about.vue:36
msgctxt "about.aria.api"
msgid "Openverse API"
msgstr ""

#: src/pages/about.vue:43
msgctxt "about.aria.catalog"
msgid "Openverse Catalog"
msgstr ""

#. Do not translate words between ### ###.
#: src/pages/about.vue:81
=======
msgid "About ###openverse###"
msgstr ""

#. Do not translate words between ### ###.
#: src/pages/about.vue:73
>>>>>>> de897a12
msgctxt "about.declaration.content"
msgid "Please note that ###openverse### does not verify whether the images are properly CC licensed, or whether the attribution and other licensing information we have aggregated is accurate or complete. Please independently verify the licensing status and attribution information before reusing the content. For more details, read the ###terms###."
msgstr ""

<<<<<<< HEAD
#: src/pages/about.vue:86
=======
#. Do not translate words between ### ###.
#: src/pages/about.vue:78
>>>>>>> de897a12
msgctxt "about.declaration.terms"
msgid "###openverse### Terms of Use"
msgstr ""

#. Do not translate words between ### ###.
<<<<<<< HEAD
#: src/pages/about.vue:64
msgctxt "about.transfer.content"
msgid "Openverse is the successor to CC Search which was launched by Creative Commons in 2019, after its migration to WordPress in 2021. You can read more about this transition in the official announcements from ###creative-commons### and ###wordpress###. We remain committed to our goal of tackling discoverability and accessibility of open access media."
msgstr ""

#: src/pages/about.vue:69
msgctxt "about.transfer.creative-commons"
msgid "Creative Commons"
msgstr ""

#: src/pages/about.vue:76
msgctxt "about.transfer.wordpress"
msgid "WordPress"
=======
#: src/pages/about.vue:56
msgctxt "about.transfer.content"
msgid "###openverse### is the successor to CC Search which was launched by Creative Commons in 2019, after its migration to WordPress in 2021. You can read more about this transition in the official announcements from ###creative-commons### and ###wordpress###. We remain committed to our goal of tackling discoverability and accessibility of open access media."
>>>>>>> de897a12
msgstr ""

#. Do not translate words between ### ###.
#: src/pages/about.vue:22
msgctxt "about.planning.content"
msgid "Currently ###openverse### only searches images, with search for audio and video provided through ###meta###. But we plan to add additional media types such as open texts and audio, with the ultimate goal of providing access to all 1.4 billion CC licensed and public domain works on the web. All of our code is open source (###search###, ###api###, ###catalog###) and we ###community###. You can see what ###working###."
msgstr ""

#: src/pages/about.vue:24
msgctxt "about.planning.meta"
msgid "Meta Search"
msgstr ""

<<<<<<< HEAD
#: src/pages/about.vue:31
msgctxt "about.planning.search"
msgid "Openverse"
msgstr ""

#: src/pages/about.vue:38
=======
#. Do not translate words between ### ###.
#: src/pages/about.vue:35
>>>>>>> de897a12
msgctxt "about.planning.api"
msgid "###openverse### API"
msgstr ""

<<<<<<< HEAD
#: src/pages/about.vue:45
=======
#. Do not translate words between ### ###.
#: src/pages/about.vue:40
>>>>>>> de897a12
msgctxt "about.planning.catalog"
msgid "###openverse### Catalog"
msgstr ""

<<<<<<< HEAD
#: src/pages/about.vue:52
=======
#: src/pages/about.vue:45
>>>>>>> de897a12
msgctxt "about.planning.community"
msgid "welcome community contribution"
msgstr ""

<<<<<<< HEAD
#: src/pages/about.vue:59
=======
#: src/pages/about.vue:50
>>>>>>> de897a12
msgctxt "about.planning.working"
msgid "we’re currently working on"
msgstr ""

#. Do not translate words between ### ###.
#: src/pages/about.vue:13
msgctxt "about.collection.content"
msgid "###openverse### searches across more than 300 million images from open APIs and the ###common-crawl### dataset. It goes beyond simple search to aggregate results across multiple public repositories into a single catalog, and facilitates reuse through features like machine-generated tags and one-click attribution."
msgstr ""

#. Do not translate words between ### ###.
#: src/pages/about.vue:10
msgctxt "about.description.content"
msgid "###openverse### is a tool that allows openly licensed and public domain works to be discovered and used by everyone."
msgstr ""

msgctxt "header.about-nav-item"
msgid "Our Story"
msgstr ""

msgctxt "header.source-nav-item"
msgid "Sources"
msgstr ""

msgctxt "header.search-guide-nav-item"
msgid "Search Guide"
msgstr ""

msgctxt "header.meta-search-nav-item"
msgid "Meta Search"
msgstr ""

msgctxt "header.privacy-nav-item"
msgid "Privacy"
msgstr ""

msgctxt "header.feedback-nav-item"
msgid "Feedback"
msgstr ""

msgctxt "header.support-nav-item"
msgid "Support Us"
msgstr ""

msgctxt "header.extension-nav-item"
msgid "Web extension"
msgstr ""

msgctxt "header.placeholder"
msgid "Search all content"
msgstr ""

msgctxt "header.licenses-nav-item"
msgid "The Licenses"
msgstr ""

msgctxt "header.about-tab"
msgid "About"
msgstr ""

msgctxt "header.resources-tab"
msgid "Resources"
msgstr ""

msgctxt "header.api-nav-item"
msgid "API"
msgstr ""

#: src/components/VHeader/VHeader.vue:152
msgctxt "header.loading"
msgid "Loading..."
msgstr ""

#: src/components/VContentSwitcher/VMobileMenuModal.vue:14
msgctxt "header.filter-button.simple"
msgid "Filters"
msgstr ""

#. Do not translate words between ### ###.
#: src/components/VHeader/VFilterButton.vue:81
msgctxt "header.filter-button.with-count"
msgid "###count### Filter"
msgid_plural "###count### Filters"
msgstr[0] ""
msgstr[1] ""

msgctxt "header.notification.text"
msgid "{example_notification_text}"
msgstr ""

msgctxt "header.notification.dismiss"
msgid "Dismiss"
msgstr ""

msgctxt "header.notification.okay"
msgid "OK"
msgstr ""

msgctxt "header.aria.primary"
msgid "primary"
msgstr ""

#: src/components/VHeader/VPageMenu/VDesktopPageMenu.vue:5
msgctxt "header.aria.menu"
msgid "menu"
msgstr ""

msgctxt "header.aria.search"
msgid "search"
msgstr ""

msgctxt "header.aria.sr-search"
msgid "search button"
msgstr ""

#. Do not translate words between ### ###.
#: src/components/VTranslationStatusBanner.vue:7
msgctxt "notification.translation.text"
msgid "The translation for ###locale### locale is incomplete. Help us get to 100 percent by ###link###."
msgstr ""

#: src/components/VTranslationStatusBanner.vue:10
msgctxt "notification.translation.link"
msgid "contributing a translation"
msgstr ""

<<<<<<< HEAD
#: src/pages/about.vue:105
msgctxt "hero.brand"
msgid "Openverse"
msgstr ""

#: src/pages/index.vue:33
=======
#: src/pages/index.vue:34
>>>>>>> de897a12
msgctxt "hero.subtitle"
msgid "Browse through over 600 million items to reuse"
msgstr ""

msgctxt "hero.aria.search"
msgid "search"
msgstr ""

msgctxt "hero.aria.search-type"
msgid "search type"
msgstr ""

#: src/components/LocaleSelector.vue:3
msgctxt "hero.locale.label"
msgid "Languages available"
msgstr ""

msgctxt "hero.locale.icon"
msgid "locale"
msgstr ""

msgctxt "hero.license-filter.label"
msgid "I want something I can"
msgstr ""

#. Do not translate words between ### ###.
#: src/pages/index.vue:64
msgctxt "hero.disclaimer.content"
msgid "All ###openverse### content is under a ###license### or is in the public domain."
msgstr ""

<<<<<<< HEAD
#: src/pages/index.vue:72
=======
#: src/pages/index.vue:75
>>>>>>> de897a12
msgctxt "hero.disclaimer.license"
msgid "Creative Commons license"
msgstr ""

#: src/components/VHeader/VSearchBar/VSearchBar.vue:7
msgctxt "hero.search.placeholder"
msgid "Search for content"
msgstr ""

#: src/components/VFourOhFour.vue:22
msgctxt "404.title"
msgid "The content you’re looking for seems to have disappeared."
msgstr ""

#. Do not translate words between ### ###.
#: src/components/VFourOhFour.vue:25
msgctxt "404.main"
msgid "Go to ###link### or search for something similar from the field below."
msgstr ""

<<<<<<< HEAD
#: src/components/VFourOhFour.vue:4
msgctxt "404.link-title"
msgid "Openverse"
msgstr ""

#: src/components/VFourOhFour.vue:36
=======
#: src/components/VFourOhFour.vue:39
>>>>>>> de897a12
msgctxt "404.search-placeholder"
msgid "Search for content to reuse"
msgstr ""<|MERGE_RESOLUTION|>--- conflicted
+++ resolved
@@ -4,11 +4,7 @@
 msgstr ""
 "Project-Id-Version: Openverse \n"
 "Report-Msgid-Bugs-To: https://github.com/wordpress/openverse/issues \n"
-<<<<<<< HEAD
-"POT-Creation-Date: 2022-02-22T20:16:03+00:00\n"
-=======
-"POT-Creation-Date: 2022-02-23T20:16:53+00:00\n"
->>>>>>> de897a12
+"POT-Creation-Date: 2022-02-24T02:39:21+00:00\n"
 "MIME-Version: 1.0\n"
 "Content-Type: text/plain; charset=UTF-8\n"
 "Content-Transfer-Encoding: 8bit\n"
@@ -81,31 +77,19 @@
 msgid "Select the download file format"
 msgstr ""
 
-<<<<<<< HEAD
-#: src/components/VMigrationNotice.vue:3
-=======
 #. Do not translate words between ### ###.
 #: src/components/VMigrationNotice.vue:4
->>>>>>> de897a12
 msgctxt "migration-notice.intro"
 msgid "###cc-search### is now called ###openverse### and joins ###wordpress### as an open source project."
 msgstr ""
 
 #. Do not translate words between ### ###.
-<<<<<<< HEAD
-#: src/components/VMigrationNotice.vue:4
-=======
 #: src/components/VMigrationNotice.vue:10
->>>>>>> de897a12
 msgctxt "migration-notice.more"
 msgid "###read-more### about this announcement."
 msgstr ""
 
-<<<<<<< HEAD
-#: src/components/VMigrationNotice.vue:9
-=======
 #: src/components/VMigrationNotice.vue:15
->>>>>>> de897a12
 msgctxt "migration-notice.read"
 msgid "Read more"
 msgstr ""
@@ -503,27 +487,23 @@
 msgid "Thank you for reporting this content. We recommend doing the same at the source, ###source###."
 msgstr ""
 
-<<<<<<< HEAD
-#: src/components/VContentReport/VContentReportForm.vue:36
-=======
 #. Do not translate words between ### ###.
 #: src/components/VContentReport/VContentReportForm.vue:37
->>>>>>> de897a12
 msgctxt "media-details.content-report.form.disclaimer"
 msgid "For security purposes, ###openverse### collects and retains anonymized IP addresses of those who complete and submit this form."
 msgstr ""
 
-#: src/components/VContentReport/VContentReportForm.vue:42
+#: src/components/VContentReport/VContentReportForm.vue:46
 msgctxt "media-details.content-report.form.question"
 msgid "What is the reason?"
 msgstr ""
 
-#: src/components/VContentReport/VContentReportForm.vue:97
+#: src/components/VContentReport/VContentReportForm.vue:101
 msgctxt "media-details.content-report.form.submit"
 msgid "Report"
 msgstr ""
 
-#: src/components/VContentReport/VContentReportForm.vue:74
+#: src/components/VContentReport/VContentReportForm.vue:78
 msgctxt "media-details.content-report.form.cancel"
 msgid "Cancel"
 msgstr ""
@@ -572,7 +552,7 @@
 msgid "DMCA form"
 msgstr ""
 
-#: src/components/VContentReport/VContentReportForm.vue:86
+#: src/components/VContentReport/VContentReportForm.vue:90
 msgctxt "media-details.content-report.form.dmca.open"
 msgid "Open form"
 msgstr ""
@@ -1188,7 +1168,7 @@
 msgid "Report a Bug"
 msgstr ""
 
-#: src/pages/feedback.vue:51
+#: src/pages/feedback.vue:54
 msgctxt "feedback.loading"
 msgid "Loading..."
 msgstr ""
@@ -1206,24 +1186,6 @@
 msgstr ""
 
 #. Do not translate words between ### ###.
-<<<<<<< HEAD
-#: src/pages/feedback.vue:8
-msgctxt "feedback.description.content"
-msgid "Thank you for using Openverse! We welcome your ideas for improving the tool below. To provide regular feedback, join the ###openverse### channel in the ###making-wordpress### Slack workspace."
-msgstr ""
-
-#: src/pages/feedback.vue:11
-msgctxt "feedback.description.openverse"
-msgid "#openverse"
-msgstr ""
-
-#: src/pages/feedback.vue:16
-msgctxt "feedback.description.making-wordpress"
-msgid "Making WordPress"
-msgstr ""
-
-=======
->>>>>>> de897a12
 #: src/pages/search-help.vue:6
 msgctxt "search-guide.title"
 msgid "###openverse### Syntax Guide"
@@ -1642,11 +1604,7 @@
 msgid "Source"
 msgstr ""
 
-<<<<<<< HEAD
-#: src/pages/sources.vue:67
-=======
 #: src/pages/sources.vue:63
->>>>>>> de897a12
 msgctxt "sources.suggestions"
 msgid "We appreciate suggestions for new sources from our community of users."
 msgstr ""
@@ -1656,52 +1614,32 @@
 msgid "Suggest a new source"
 msgstr ""
 
-<<<<<<< HEAD
-#: src/pages/sources.vue:46
-=======
 #: src/pages/sources.vue:81
 msgctxt "sources.aria.table"
 msgid "sources table"
 msgstr ""
 
 #: src/pages/sources.vue:42
->>>>>>> de897a12
 msgctxt "sources.new-content.next"
 msgid "How do we decide what sources to add next?"
 msgstr ""
 
-<<<<<<< HEAD
-#: src/pages/sources.vue:49
-=======
 #: src/pages/sources.vue:45
->>>>>>> de897a12
 msgctxt "sources.new-content.integrate"
 msgid "We have a never ending list of possible sources to research prior to integration. We ask ourselves questions like:"
 msgstr ""
 
-<<<<<<< HEAD
-#: src/pages/sources.vue:54
-=======
 #: src/pages/sources.vue:50
->>>>>>> de897a12
 msgctxt "sources.new-content.impact"
 msgid " What is the impact or importance of this source to our users? If it exists within a provider like Wikimedia Commons, is it valuable for our users to be able to filter by this source directly?"
 msgstr ""
 
-<<<<<<< HEAD
-#: src/pages/sources.vue:57
-=======
 #: src/pages/sources.vue:53
->>>>>>> de897a12
 msgctxt "sources.new-content.reuse"
 msgid "Is licensing and attribution information clearly displayed to enable confident reuse?"
 msgstr ""
 
-<<<<<<< HEAD
-#: src/pages/sources.vue:60
-=======
 #: src/pages/sources.vue:56
->>>>>>> de897a12
 msgctxt "sources.new-content.total-items"
 msgid "How many new total items or new types of items can we bring to our users through this integration? Some sources are direct integrations, while others may be a source within a source."
 msgstr ""
@@ -1727,22 +1665,10 @@
 #. Do not translate words between ### ###.
 #: src/pages/sources.vue:26
 msgctxt "sources.cc-content.europeana"
-<<<<<<< HEAD
-msgid "Openverse is especially grateful for the work of ###link###, an organization that works to digitize and make discoverable cultural heritage works across Europe. Openverse is able to index hundreds of valuable sources, through a single integration with the ###link-api###."
-msgstr ""
-
-#: src/pages/sources.vue:32
-msgctxt "sources.cc-content.europeana-link"
-msgid "Europeana"
-msgstr ""
-
-#: src/pages/sources.vue:39
-=======
 msgid "###openverse### is especially grateful for the work of ###link###, an organization that works to digitize and make discoverable cultural heritage works across Europe. ###openverse### is able to index hundreds of valuable sources, through a single integration with the ###link-api###."
 msgstr ""
 
 #: src/pages/sources.vue:35
->>>>>>> de897a12
 msgctxt "sources.cc-content.europeana-api"
 msgid "Europeana API"
 msgstr ""
@@ -1770,108 +1696,25 @@
 #. Do not translate words between ### ###.
 #: src/pages/about.vue:6
 msgctxt "about.title"
-<<<<<<< HEAD
-msgid "About Openverse"
-msgstr ""
-
-#: src/pages/about.vue:14
-msgctxt "about.aria.common-crawl"
-msgid "Common Crawl"
-msgstr ""
-
-#: src/pages/about.vue:23
-msgctxt "about.aria.meta"
-msgid "meta search"
-msgstr ""
-
-#: src/pages/about.vue:57
-msgctxt "about.aria.projects"
-msgid "Openverse projects"
-msgstr ""
-
-#: src/pages/about.vue:50
-msgctxt "about.aria.community"
-msgid "Make WordPress community"
-msgstr ""
-
-#: src/pages/about.vue:84
-msgctxt "about.aria.terms"
-msgid "Openverse terms of use"
-msgstr ""
-
-#: src/pages/sources.vue:85
-msgctxt "about.aria.sources-table"
-msgid "sources table"
-msgstr ""
-
-#: src/pages/about.vue:67
-msgctxt "about.aria.creative-commons"
-msgid "Creative Commons"
-msgstr ""
-
-#: src/pages/about.vue:74
-msgctxt "about.aria.wordpress"
-msgid "WordPress"
-msgstr ""
-
-#: src/pages/about.vue:29
-msgctxt "about.aria.search"
-msgid "Openverse"
-msgstr ""
-
-#: src/pages/about.vue:36
-msgctxt "about.aria.api"
-msgid "Openverse API"
-msgstr ""
-
-#: src/pages/about.vue:43
-msgctxt "about.aria.catalog"
-msgid "Openverse Catalog"
-msgstr ""
-
-#. Do not translate words between ### ###.
-#: src/pages/about.vue:81
-=======
 msgid "About ###openverse###"
 msgstr ""
 
 #. Do not translate words between ### ###.
 #: src/pages/about.vue:73
->>>>>>> de897a12
 msgctxt "about.declaration.content"
 msgid "Please note that ###openverse### does not verify whether the images are properly CC licensed, or whether the attribution and other licensing information we have aggregated is accurate or complete. Please independently verify the licensing status and attribution information before reusing the content. For more details, read the ###terms###."
 msgstr ""
 
-<<<<<<< HEAD
-#: src/pages/about.vue:86
-=======
 #. Do not translate words between ### ###.
 #: src/pages/about.vue:78
->>>>>>> de897a12
 msgctxt "about.declaration.terms"
 msgid "###openverse### Terms of Use"
 msgstr ""
 
 #. Do not translate words between ### ###.
-<<<<<<< HEAD
-#: src/pages/about.vue:64
-msgctxt "about.transfer.content"
-msgid "Openverse is the successor to CC Search which was launched by Creative Commons in 2019, after its migration to WordPress in 2021. You can read more about this transition in the official announcements from ###creative-commons### and ###wordpress###. We remain committed to our goal of tackling discoverability and accessibility of open access media."
-msgstr ""
-
-#: src/pages/about.vue:69
-msgctxt "about.transfer.creative-commons"
-msgid "Creative Commons"
-msgstr ""
-
-#: src/pages/about.vue:76
-msgctxt "about.transfer.wordpress"
-msgid "WordPress"
-=======
 #: src/pages/about.vue:56
 msgctxt "about.transfer.content"
 msgid "###openverse### is the successor to CC Search which was launched by Creative Commons in 2019, after its migration to WordPress in 2021. You can read more about this transition in the official announcements from ###creative-commons### and ###wordpress###. We remain committed to our goal of tackling discoverability and accessibility of open access media."
->>>>>>> de897a12
 msgstr ""
 
 #. Do not translate words between ### ###.
@@ -1880,50 +1723,29 @@
 msgid "Currently ###openverse### only searches images, with search for audio and video provided through ###meta###. But we plan to add additional media types such as open texts and audio, with the ultimate goal of providing access to all 1.4 billion CC licensed and public domain works on the web. All of our code is open source (###search###, ###api###, ###catalog###) and we ###community###. You can see what ###working###."
 msgstr ""
 
-#: src/pages/about.vue:24
+#: src/pages/about.vue:26
 msgctxt "about.planning.meta"
 msgid "Meta Search"
 msgstr ""
 
-<<<<<<< HEAD
-#: src/pages/about.vue:31
-msgctxt "about.planning.search"
-msgid "Openverse"
-msgstr ""
-
-#: src/pages/about.vue:38
-=======
 #. Do not translate words between ### ###.
 #: src/pages/about.vue:35
->>>>>>> de897a12
 msgctxt "about.planning.api"
 msgid "###openverse### API"
 msgstr ""
 
-<<<<<<< HEAD
-#: src/pages/about.vue:45
-=======
 #. Do not translate words between ### ###.
 #: src/pages/about.vue:40
->>>>>>> de897a12
 msgctxt "about.planning.catalog"
 msgid "###openverse### Catalog"
 msgstr ""
 
-<<<<<<< HEAD
-#: src/pages/about.vue:52
-=======
 #: src/pages/about.vue:45
->>>>>>> de897a12
 msgctxt "about.planning.community"
 msgid "welcome community contribution"
 msgstr ""
 
-<<<<<<< HEAD
-#: src/pages/about.vue:59
-=======
 #: src/pages/about.vue:50
->>>>>>> de897a12
 msgctxt "about.planning.working"
 msgid "we’re currently working on"
 msgstr ""
@@ -2050,16 +1872,7 @@
 msgid "contributing a translation"
 msgstr ""
 
-<<<<<<< HEAD
-#: src/pages/about.vue:105
-msgctxt "hero.brand"
-msgid "Openverse"
-msgstr ""
-
-#: src/pages/index.vue:33
-=======
 #: src/pages/index.vue:34
->>>>>>> de897a12
 msgctxt "hero.subtitle"
 msgid "Browse through over 600 million items to reuse"
 msgstr ""
@@ -2091,11 +1904,7 @@
 msgid "All ###openverse### content is under a ###license### or is in the public domain."
 msgstr ""
 
-<<<<<<< HEAD
-#: src/pages/index.vue:72
-=======
 #: src/pages/index.vue:75
->>>>>>> de897a12
 msgctxt "hero.disclaimer.license"
 msgid "Creative Commons license"
 msgstr ""
@@ -2116,16 +1925,7 @@
 msgid "Go to ###link### or search for something similar from the field below."
 msgstr ""
 
-<<<<<<< HEAD
-#: src/components/VFourOhFour.vue:4
-msgctxt "404.link-title"
-msgid "Openverse"
-msgstr ""
-
-#: src/components/VFourOhFour.vue:36
-=======
 #: src/components/VFourOhFour.vue:39
->>>>>>> de897a12
 msgctxt "404.search-placeholder"
 msgid "Search for content to reuse"
 msgstr ""
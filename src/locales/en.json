{
  "hero": {
    "brand": "Openverse",
    "title": "Search for content to reuse",
    "subtitle": "Browse over 500 million openly-licensed images, audio tracks, and videos.",
    "search": {
      "placeholder": "Search all content",
      "button": "Search"
    },
    "caption": {
      "content": "All our content is under Creative Commons licenses or in the public domain. {link} about CC licenses and tools.",
      "link": "Learn more"
    },
    "license-filter": {
      "label": "I want something I can"
    },
    "locale": {
      "label": "Languages available",
      "icon": "locale"
    },
    "aria": {
      "search": "search",
      "caption": "about cc licenses"
    }
  },
  "header": {
    "about-nav-item": "Our Story",
    "source-nav-item": "Sources",
    "search-guide-nav-item": "Search Guide",
    "meta-search-nav-item": "Meta Search",
    "feedback-nav-item": "Feedback",
    "support-nav-item": "Support Us",
    "extension-nav-item": "Web extension",
    "placeholder": "Search all content",
    "aria": {
      "primary": "primary",
      "menu": "menu",
      "search": "search",
      "sr-search": "sr search button"
    },
    "licenses-nav-item": "The Licenses",
    "about-tab": "About",
    "resources-tab": "Resources",
<<<<<<< HEAD
    "api": "API",
=======
    "api-nav-item": "API",
>>>>>>> 82f2e183
    "notification": {
      "text": "{example_notification_text}",
      "dismiss": "Dismiss",
      "okay": "OK"
    }
  },
  "footer": {
    "navigation": {
      "contact": "Contact",
      "privacy": "Privacy",
      "policies": "Policies",
      "terms": "Terms"
    },
    "caption": {
      "label": "Except where otherwise {noted}, content on this site is licensed under a {attribution}. {icons}",
      "noted": "noted",
      "attribution": "Creative Commons Attribution 4.0 International license",
      "icons": "Icons by Font Awesome."
    },
    "donate": {
      "work": "Our work relies on you!",
      "help": "Help us keep the internet free and open."
    },
    "aria": {
      "contact": "contact info",
      "donate": "donate section"
    }
  },
  "about": {
    "title": "About Openverse",
    "description": {
      "content": "Openverse is a tool that allows openly licensed and public domain works to be discovered and used by everyone."
    },
    "collection": {
      "content": "Openverse searches across more than 300 million images from open APIs and the {common-crawl} dataset. It goes beyond simple search to aggregate results across multiple public repositories into a single catalog, and facilitates reuse through features like machine-generated tags and one-click attribution.",
      "common-crawl": "Common Crawl"
    },
    "planning": {
      "content": "Currently Openverse only searches images, with search for audio and video provided through {meta}. But we plan to add additional media types such as open texts and audio, with the ultimate goal of providing access to all 1.4 billion CC licensed and public domain works on the web. All of our code is open source ({search}, {api}, {catalog}) and we {community}. You can see what {working}.",
      "meta": "Meta Search",
      "search": "Openverse",
      "api": "Openverse API",
      "catalog": "Openverse Catalog",
      "community": "welcome community contribution",
      "working": "we’re currently working on"
    },
    "transfer": {
      "content": "Openverse is the successor to CC Search which was launched by Creative Commons in 2019, after its migration to WordPress in 2021. You can read more about this transition in the official announcements from {creative-commons} and {wordpress}. We remain committed to our goal of tackling discoverability and accessibility of open access media.",
      "creative-commons": "Creative Commons",
      "wordpress": "WordPress"
    },
    "declaration": {
      "content": "Please note that Openverse does not verify whether the images are properly CC licensed, or whether the attribution and other licensing information we have aggregated is accurate or complete. Please independently verify the licensing status and attribution information before reusing the content. For more details, read the {terms}.",
      "terms": "Openverse Terms of Use"
    },
    "aria": {
      "common-crawl": "Common Crawl",
      "meta": "meta search",
      "projects": "Openverse projects",
      "community": "Make Wordpress community",
      "terms": "Openverse terms of use",
      "sources-table": "sources table",
      "creative-commons": "Creative Commons",
      "wordpress": "WordPress",
      "search": "Openverse",
      "api": "Openverse API",
      "catalog": "Openverse Catalog"
    }
  },
  "sources": {
    "title": "Sources",
    "detail": "Clicking on a {single-name} allows you to browse and filter items within that source.",
    "single-name": "Source",
    "providers": {
      "source": "Source",
      "domain": "Domain",
      "item": "Total items"
    },
    "cc-content": {
      "where": "Where does the content on Openverse come from?",
      "content": "There is openly licensed content hosted on millions of domains across the breadth of the internet. Our team systematically identifies providers hosting CC-licensed content. If it’s a good fit, we index that content and make it discoverable through Openverse.",
      "provider": "Some providers have multiple different groupings of content within them. {flickr} has sources ranging from NASA to personal photography. The {smithsonian} comprises a dozen, diverse collections. Wikimedia Commons runs the gamut in terms of content, and is used by several Galleries, Libraries, Archives, and Museums highlighting some or all of their digitized collections.",
      "europeana": "Openverse is especially grateful for the work of {link}, an organization that works to digitize and make discoverable cultural heritage works across Europe. Openverse is able to index hundreds of valuable sources, through a single integration with the {link-api}.",
      "europeana-link": "Europeana",
      "europeana-api": "Europeana API",
      "smithsonian": "Smithsonian Institute",
      "flickr": "Flickr"
    },
    "new-content": {
      "next": "How do we decide what sources to add next?",
      "integrate": "We have a never ending list of possible sources to research prior to integration. We ask ourselves questions like:",
      "impact": " What is the impact or importance of this source to our users? If it exists within a provider like Wikimedia Commons, is it valuable for our users to be able to filter by this source directly?",
      "reuse": "Is licensing and attribution information clearly displayed to enable confident reuse?",
      "total-items": "How many new total items or new types of items can we bring to our users through this integration? Some sources are direct integrations, while others may be a source within a source."
    },
    "suggestions": "We appreciate suggestions for new sources from our community of users.",
    "issue-button": "Suggest a new source"
  },
  "meta-search-page": {
    "title": "Meta Search",
    "intro": "Openverse is built on top of a catalog that indexes CC-licensed and public domain content from selected sources. Learn more about our {link}.",
    "link": "sources",
    "license": "The internet is a big place! There are plenty of search portals and collections, hosting CC-licensed and public domain content, which we aren’t able to index or surface results from within the Openverse interface. These are important sources of CC-licensed and public domain content, and we want to make sure that you are able to find the best openly licensed materials possible, regardless of where they are located.",
    "content": "What content types can I search for using the Meta Search feature?",
    "content-types": "Meta Search on Openverse currently supports image, audio, and video search on external sites.",
    "use": " Use ",
    "images": {
      "title": "How does the Meta Search feature work for Images?",
      "content": "Openverse supports built-in image search. When you enter a query on the Openverse homepage, a page of results will be displayed. Scrolling to the bottom of the page, you have two choices:",
      "continue": "Load more results, and continue browsing in Openverse.",
      "not-finding": "Click on the link that says “Not finding what you need?” below the image results.",
      "info": "When you click on “Not finding what you need?” a modal will load with other sources of CC-licensed and public domain content. Your search query will be preloaded, and if supported, you can select a {use} filter to proactively filter your results. Click on the button for the external source you’d like to search, and your results will open in a new tab."
    },
    "audio-video": {
      "title": "How does the Meta Search feature work for Audio and Video?",
      "content": "Openverse does not yet support built-in audio and video search. For Audio and Video, simply click on the appropriate tab, and you’ll see what sources you can find CC-licensed content on.",
      "filter": "The Filters bar on the left includes the {use} filter, which may be supported by some meta search sources. Apply these before clicking on the button for the external source you’d like to search."
    },
    "new": {
      "title": "Can I suggest new sources for Meta Search?",
      "content": "Yes, please! Create an {issue} in our GitHub repository or send us an {email} and tell us about the new sources you’d like to see included.",
      "issue": "issue",
      "email": "email"
    },
    "why": {
      "title": "Why did you build this?",
      "content": "For many years, CC has offered its users a dedicated search portal for searching platforms that have CC licensing filters built in. These platforms included Europeana, Google Images, Flickr, Jamendo, Open Clip Art Library, SpinXpress, Wikimedia Commons, YouTube, ccMixter, and SoundCloud. The search experience looked like this:",
      "new": "For users of the legacy CC Meta Search site, the Meta Search feature on Openverse will look familiar. The goal was to ensure that the functionality is not lost, but is updated and embedded within our new search engine for openly licensed content. In addition, the Meta Search feature builds on this functionality, allowing us to quickly add new sources to Meta Search as we discover them, and support new content types in the future, as we expand.",
      "aria-label": "feedback",
      "feedback-suggestions": "We hope you enjoy, and if you have suggestions for improvement, leave us {feedback}.",
      "feedback-link": "feedback"
    }
  },
  "search-guide": {
    "title": "Openverse Syntax Guide",
    "intro": "When you search, you can enter special symbols or words to your search term to make your search results more precise.",
    "exact": {
      "title": "Search for an exact match",
      "aria-label": "quote unquote Claude Monet",
      "claude-monet": "\"Claude Monet\"",
      "content": "Put a word or phrase inside quotes. For example, {link}."
    },
    "combine": {
      "title": "Combining terms",
      "description": "If you want to combine terms, you can use the following operators to perform more complex queries",
      "and": "{symbol} signifies AND operation",
      "or": "{symbol} signifies OR operation",
      "negate": "{symbol} negates a single token",
      "prefix": "{symbol} at the end of a term signifies a prefix query",
      "precedence": "{open} and {close} signify precedence",
      "fuzziness": "{symbol} after a word signifies edit distance (fuzziness)",
      "aria-labels": {
        "fuzziness": "tilde N",
        "open": "open parenthesis",
        "close": "close parenthesis",
        "star": "star symbol",
        "minus": "minus symbol",
        "plus": "plus symbol",
        "vertical-bar": "vertical bar symbol"
      }
    },
    "example": {
      "and": {
        "description": "Example: {link}{br} This will search for images related to both dog and cat.",
        "aria-label": "dog plus cat",
        "example": "dog+cat"
      },
      "or": {
        "description": "Example: {link}{br} This will search for images related to dog or cat, but not necessarily both.",
        "aria-label": "dog vertical bar cat",
        "example": "dog|cat"
      },
      "negate": {
        "description": "You can use the {operator} to exclude a search term from the results.",
        "operator-name": "operator (signifies NOT)",
        "operator-aria-label": "minus operator (signifies NOT)",
        "aria-label": "dog minus pug",
        "example": "dog -pug",
        "content": "Example: {link}{br} This will search for images related to dog but won't include results related to 'pug'"
      },
      "prefix": {
        "description": "You can use the {operator-name} to mark a prefix term. This will match anything after the *.",
        "operator-name": "operator (wildcard)",
        "operator-aria-label": "star operator (wildcard)",
        "aria-label": "net star symbol",
        "example": "net*",
        "content": "Example: {link}{br} This will search for images matching anything with 'net'. This might include 'network', 'Netflix', 'Netherlands', etc.."
      },
      "precedence": {
        "description": "You can use parentheses {highlight} to specify precedence of terms or combine more complex queries.",
        "aria-label": "dogs plus open parenthesis corgis vertical bar labrador close parenthesis",
        "example": "dogs + (corgis | labrador)",
        "content": "Example: {link}{br} This will search for images that match dogs that are either corgis or labrador."
      },
      "fuzziness": {
        "description": "You can use {highlight} to specify some fuzzy logic to the term according to the {link} — the number of one character changes that need to be made to one string to make it the same as another string.",
        "link-text": "Levenshtein Edit Distance",
        "aria-label": "theatre tilde 1",
        "example": "theatre~1",
        "content": "Example: {link}{br} This will search for images that match strings close to the term 'theatre' with a difference of one character. Results might include terms with different spellings like 'theater'."
      }
    }
  },
  "feedback": {
    "title": "Feedback",
    "description": {
      "content": "Thank you for using Openverse! We welcome your ideas for improving the tool below. To provide regular feedback, join the {openverse} channel in the {making-wordpress} Slack workspace.",
      "openverse": "#openverse",
      "making-wordpress": "Making WordPress"
    },
    "improve": "Help us Improve",
    "report": "Report a Bug",
    "loading": "Loading...",
    "aria": {
      "cc-usability": "slack cc-usability channel",
      "improve": "help us improve form",
      "report": "report a bug form"
    }
  },
  "extension": {
    "title": "Web extension",
    "description": {
      "intro": "A browser extension that lets you search and use open-licensed and public domain images."
    },
    "features": {
      "search": {
        "heading": "Search and filter openly-licensed and public domain content",
        "content": "Browse through millions of content and use filters to find what best meets your needs."
      },
      "bookmark": {
        "heading": "Bookmark your favorite images without breaking your navigation",
        "content": "Add images to your bookmarks and use them whenever you want without interrupting your navigation. "
      },
      "use": {
        "heading": "Use the image and give attribution to the creator easily",
        "content": "Download the image and paste the attribution information on compatible formats."
      }
    },
    "conclusion": "Have your favourite content while browsing the web"
  },
  "collections": {
    "title": "Browse collections",
    "museum": "Museum Collections",
    "other": "Other Collections",
    "collection-size": "Collection size: {count} images"
  },
  "error": {
    "not-found": "Page Not Found",
    "occurred": "An error occurred",
    "image-not-found": "Couldn't find image with id {id}"
  },
<<<<<<< HEAD
  "media-types": {
=======
  "search-tab": {
>>>>>>> 82f2e183
    "all": "All",
    "image": "Image",
    "audio": "Audio",
    "video": "Video"
  },
  "filters": {
    "title": "Filters",
    "filter-by": "Filter By",
    "filter-tag-aria": "{filterLabel} filter",
    "licenses": {
      "title": "License or Public Domain",
      "cc0": "CC0",
      "pdm": "Public Domain Mark",
      "by": "BY",
      "by-sa": "BY-SA",
      "by-nc": "BY-NC",
      "by-nd": "BY-ND",
      "by-nc-sa": "BY-NC-SA",
      "by-nc-nd": "BY-NC-ND"
    },
    "license-types": {
      "title": "Use",
      "commercial": "Use commercially",
      "modification": "Modify or adapt"
    },
    "image-providers": {
      "title": "Source"
    },
    "audio-providers": {
      "title": "Source"
    },
    "audio-categories": {
      "title": "Audio Category",
      "music": "Music",
      "sound-effects": "Sound Effects",
      "podcast": "Podcast"
    },
    "image-categories": {
      "title": "Image Type",
      "photograph": "Photographs",
      "illustration": "Illustrations",
      "digitized-artwork": "Digitized Artworks"
    },
    "audio-extensions": {
      "title": "File Type",
      "mp3": "MP3s",
      "ogg": "OGGs",
      "flac": "FLACs"
    },
    "image-extensions": {
      "title": "File Type",
      "jpg": "JPEGs",
      "png": "PNGs",
      "gif": "GIFs",
      "svg": "SVGs"
    },
    "aspect-ratios": {
      "title": "Aspect Ratio",
      "tall": "Tall",
      "wide": "Wide",
      "square": "Square"
    },
    "sizes": {
      "title": "Image Size",
      "small": "Small",
      "medium": "Medium",
      "large": "Large"
    },
    "mature": {
      "title": "Search Settings",
      "enable": "Enable Mature Content"
    },
    "durations": {
      "title": "Durations",
      "short": "Short",
      "medium": "Medium",
      "long": "Long"
    },
    "creator": {
      "title": "Search by Creator"
    },
    "searchBy": {
      "title": "Search By",
      "creator": "Creator"
    },
    "license-explanation": {
      "tool": "Read more about the tool {link}",
      "license": "Read more about the license {link}",
      "link": "here"
    }
  },
  "filter-list": {
    "filter-by": "Filter results by",
    "hide": "Hide filters",
    "clear": "Clear filters",
    "show": "Show results",
    "category-aria": "filters list for {categoryName} category"
  },
  "browse-page": {
    "all-no-results": "No results",
    "audio-no-results": "No audio results",
    "image-no-results": "No image results",
    "all-result-count": "{localeCount} result|{localeCount} results",
    "audio-result-count": "{localeCount} audio result|{localeCount} audio results",
    "image-result-count": "{localeCount} image result|{localeCount} image results",
    "all-result-count-more": "Over {localeCount} results",
    "audio-result-count-more": "Over {localeCount} audio results",
    "image-result-count-more": "Over {localeCount} image results",
    "no-more": "No more {type} :(",
    "load": "Load more results",
    "fetching-error": "Error fetching {type}:",
    "other-source": "Not finding what you need? Search other sources",
    "search-rating": {
      "content": "Are these results relevant?",
      "yes": "Yes",
      "no": "No",
      "feedback-thanks": "Thank you for the feedback!"
    },
    "search-form": {
      "placeholder": "Search all {type}",
      "image": "images",
      "audio": "audio",
      "video": "videos",
      "all": "content",
      "collection-placeholder": "Search this collection",
      "button": "Search"
    },
    "license-description": {
      "title": "License CC",
      "by": "Credit the creator.",
      "nc": "Noncommercial uses only.",
      "nd": "No derivatives or adaptations permitted.",
      "sa": "Share adaptations under the same terms.",
      "cc0": "This work has been marked as dedicated to the public domain.",
      "pdm": "This work is marked as being in the public domain."
    },
    "safer-browsing": {
      "title": "Safer Browsing",
      "caption": "By default, search results will not include results that have been reported as mature by users and sources.",
      "label": "Show Mature Content"
    },
    "aria": {
      "close": "close",
      "scroll": "scroll to top",
      "search": "search",
      "relevance": {
        "yes": "relevant result? answer: yes",
        "no": "relevant result? answer: no"
      },
      "remove-filter": "remove filter",
      "license-explanation": "license explanation",
      "creator": "search by creator"
    }
  },
  "media-details": {
    "reuse": {
      "image": "Image",
      "license": {
        "content": "Read more about the license {link}",
        "link": "here"
      },
      "tool": {
        "content": "Read more about the tool {link}",
        "link": "here"
      },
      "credit": {
        "text": "{title}{creator}{marked-licensed}{license}{view-legal}",
        "creator-text": " by {creator-name}",
        "marked": "is marked with",
        "licensed": "is licensed under",
        "view-legal-text": ". To view {terms-copy}visit {URL}",
        "terms-text": "the terms,",
        "copy-text": "a copy of this license,"
      },
      "copy-license": {
        "title": "Credit the Creator",
        "rich": "Rich Text",
        "html": "HTML",
        "plain": "Plain text"
      },
      "license-header": "License",
      "tool-header": "Public Domain",
      "attribution": {
        "main": "This image was marked with a {link} license.",
        "license": "license."
      }
    }
  },
  "photo-details": {
    "back": "Back to search results",
    "creator": "by {name}",
    "reuse": {
      "title": "Reuse"
    },
    "information": {
      "title": "Information",
      "type": "Type:",
      "provider": "Provider:",
      "dimensions": "Dimensions:",
      "source": "Source:",
      "license": "License",
      "tags": "Tags",
      "pixels": "pixels"
    },
    "share": "Share",
    "survey": {
      "content": "How are you using this image?",
      "link": "Let us know",
      "answer": "by answering a few questions."
    },
    "weblink": "Go to image's website",
    "legal-disclaimer": "Openverse aggregates data from publicly available repositories of open content. Openverse does not host the content and does not verify that the content is properly CC-licensed or that the attribution information is accurate or complete. Please follow the link to the source of the content to independently verify before reuse.",
    "related-images": "Related Images",
    "copy": {
      "copy": "Copy",
      "copied": "Copied!"
    },
    "content-report": {
      "title": "Report this content",
      "issue": "What's the issue?",
      "issue-description": "Please describe the issue for us",
      "copyright": "Infringes Copyright",
      "mature": "Contains mature content",
      "other": "Other",
      "caption": "For security purposes, Openverse collects and retains anonymized IP addresses of those who complete and submit this form.",
      "next": "Next",
      "back": "Back",
      "submit": "Submit",
      "dmca": {
        "content": "You must fill out this {link} to report copyright infringement. No action will be taken until the form is filled out and submitted.",
        "provider": "We recommend doing the same at the source, {link}.",
        "thanks": "Thank you for reporting an issue with the results of Openverse!",
        "submission-error": "There was an error with the report submission. Please try again.",
        "link": "DMCA form",
        "aria-form": "{provider} form"
      }
    },
    "aria": {
      "close-form": "close form",
      "dmca": "dmca form",
      "attribution": {
        "license": "read more about the license",
        "tool": "read more about the tool"
      },
      "details": "image details",
      "share": {
        "facebook": "share on facebook",
        "twitter": "share on twitter",
        "pinterest": "share on pinterest"
      },
      "main": "main content",
      "related": "related images",
      "provider-report-form": "{provider} form",
      "creator-url": "author {creator}"
    }
  },
  "meta-search": {
    "caption": "Openverse does not currently index the sources listed above, but through this interface is offering convenient access to search services provided by other independent organizations. Openverse has no control over the results that are returned. Do not assume that the results displayed in this search portal are under a CC license. Always verify that the work is actually under a CC license by following the link. If you are in doubt, you should contact the copyright holder directly, or try to contact the site where you found the content.",
    "card": {
      "search": "Not finding what you're looking for? Try additional sources",
      "caption": "Click on a source below to directly search other collections of CC-licensed images.{break}Please note that Use filters are not supported for Open Clip Art Library or Nappy.",
      "checkboxes": {
        "title": "Use",
        "commercial": "Use for commercial purposes",
        "modify": "Modify or adapt"
      }
    },
    "form": {
      "unsupported-title": "Openverse does not yet support built-in {type} search.",
      "supported-title": "Not finding what you're looking for? Try additional {type} sources.",
      "caption": "Click on a source below to directly search other collections of CC-licensed {type}.{break}Please note that Use filters are not supported for {filter}."
    }
  },
  "browsers": {
    "chrome": "Chrome",
    "firefox": "Firefox",
    "opera": "Opera",
    "edge": "Edge"
  },
<<<<<<< HEAD
  "seo": {
    "titles": {
      "default": "Openverse: Openly-licensed Images, Audio, & other Content",
      "about": "About Openverse: The search engine for openly-licensed images, audio, and more",
      "extension": "Download the Openverse Browser Extension: search and use open-licensed and public domain images",
      "singlePhoto": "{title} by {creator} | Free Image on Openverse",
      "search": "{media} results for \"{query}\" on Openverse"
    },
    "descriptions": {
      "default": "The search engine for openly-licensed content, including Creative Commons licensed images, audio, and more.",
      "extension": "The Openverse browser extension allows users to search, bookmark, and cite Creative Commons licensed images."
=======
  "waveform": {
    "label": "Audio seek bar",
    "current-time": "{time} seconds"
  },
  "audio-track": {
    "title": "{title} by {creator}",
    "aria-label": "Audio Player",
    "messages": {
      "err_aborted": "You aborted playback.",
      "err_network": "A network error occurred.",
      "err_decode": "Could not decode audio.",
      "err_unsupported": "This audio format is not supported by your browser.",
      "loading": "Loading..."
    }
  },
  "play-pause": {
    "play": "Play",
    "pause": "Pause"
  },
  "dropdown-button": {
    "aria": {
      "arrow-label": "Dropdown"
>>>>>>> 82f2e183
    }
  }
}<|MERGE_RESOLUTION|>--- conflicted
+++ resolved
@@ -41,11 +41,7 @@
     "licenses-nav-item": "The Licenses",
     "about-tab": "About",
     "resources-tab": "Resources",
-<<<<<<< HEAD
-    "api": "API",
-=======
     "api-nav-item": "API",
->>>>>>> 82f2e183
     "notification": {
       "text": "{example_notification_text}",
       "dismiss": "Dismiss",
@@ -297,11 +293,7 @@
     "occurred": "An error occurred",
     "image-not-found": "Couldn't find image with id {id}"
   },
-<<<<<<< HEAD
   "media-types": {
-=======
-  "search-tab": {
->>>>>>> 82f2e183
     "all": "All",
     "image": "Image",
     "audio": "Audio",
@@ -581,19 +573,6 @@
     "opera": "Opera",
     "edge": "Edge"
   },
-<<<<<<< HEAD
-  "seo": {
-    "titles": {
-      "default": "Openverse: Openly-licensed Images, Audio, & other Content",
-      "about": "About Openverse: The search engine for openly-licensed images, audio, and more",
-      "extension": "Download the Openverse Browser Extension: search and use open-licensed and public domain images",
-      "singlePhoto": "{title} by {creator} | Free Image on Openverse",
-      "search": "{media} results for \"{query}\" on Openverse"
-    },
-    "descriptions": {
-      "default": "The search engine for openly-licensed content, including Creative Commons licensed images, audio, and more.",
-      "extension": "The Openverse browser extension allows users to search, bookmark, and cite Creative Commons licensed images."
-=======
   "waveform": {
     "label": "Audio seek bar",
     "current-time": "{time} seconds"
@@ -616,7 +595,19 @@
   "dropdown-button": {
     "aria": {
       "arrow-label": "Dropdown"
->>>>>>> 82f2e183
+    }
+  },
+  "seo": {
+    "titles": {
+      "default": "Openverse: Openly-licensed Images, Audio, & other Content",
+      "about": "About Openverse: The search engine for openly-licensed images, audio, and more",
+      "extension": "Download the Openverse Browser Extension: search and use open-licensed and public domain images",
+      "singlePhoto": "{title} by {creator} | Free Image on Openverse",
+      "search": "{media} results for \"{query}\" on Openverse"
+    },
+    "descriptions": {
+      "default": "The search engine for openly-licensed content, including Creative Commons licensed images, audio, and more.",
+      "extension": "The Openverse browser extension allows users to search, bookmark, and cite Creative Commons licensed images."
     }
   }
 }
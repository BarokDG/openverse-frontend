{
  "hero": {
    "brand": "Openverse",
    "title": "Search for content to reuse",
    "subtitle": "Browse over 500 million openly-licensed images, audio tracks, and videos.",
    "search": {
      "placeholder": "Search all content",
      "button": "Search"
    },
    "caption": {
      "content": "All our content is under Creative Commons licenses or in the public domain. {link} about CC licenses and tools.",
      "link": "Learn more"
    },
    "license-filter": {
      "label": "I want something I can"
    },
    "locale": {
      "label": "Languages available",
      "icon": "locale"
    },
    "aria": {
      "search": "search",
      "caption": "about cc licenses"
    }
  },
  "header": {
    "about-nav-item": "Our Story",
    "source-nav-item": "Sources",
    "search-guide-nav-item": "Search Guide",
    "meta-search-nav-item": "Meta Search",
    "feedback-nav-item": "Feedback",
    "support-nav-item": "Support Us",
    "extension-nav-item": "Web extension",
    "placeholder": "Search all content",
    "aria": {
      "primary": "primary",
      "menu": "menu",
      "search": "search",
      "sr-search": "sr search button"
    },
    "licenses-nav-item": "The Licenses",
    "about-tab": "About",
    "resources-tab": "Resources",
    "api-nav-item": "API",
    "notification": {
      "text": "{example_notification_text}",
      "dismiss": "Dismiss",
      "okay": "OK"
    }
  },
  "footer": {
    "navigation": {
      "contact": "Contact",
      "privacy": "Privacy",
      "policies": "Policies",
      "terms": "Terms"
    },
    "caption": {
      "label": "Except where otherwise {noted}, content on this site is licensed under a {attribution}. {icons}",
      "noted": "noted",
      "attribution": "Creative Commons Attribution 4.0 International license",
      "icons": "Icons by Font Awesome."
    },
    "donate": {
      "work": "Our work relies on you!",
      "help": "Help us keep the internet free and open."
    },
    "aria": {
      "contact": "contact info",
      "donate": "donate section"
    }
  },
  "about": {
    "title": "About Openverse",
    "description": {
      "content": "Openverse is a tool that allows openly licensed and public domain works to be discovered and used by everyone."
    },
    "collection": {
      "content": "Openverse searches across more than 300 million images from open APIs and the {common-crawl} dataset. It goes beyond simple search to aggregate results across multiple public repositories into a single catalog, and facilitates reuse through features like machine-generated tags and one-click attribution.",
      "common-crawl": "Common Crawl"
    },
    "planning": {
      "content": "Currently Openverse only searches images, with search for audio and video provided through {meta}. But we plan to add additional media types such as open texts and audio, with the ultimate goal of providing access to all 1.4 billion CC licensed and public domain works on the web. All of our code is open source ({search}, {api}, {catalog}) and we {community}. You can see what {working}.",
      "meta": "Meta Search",
      "search": "Openverse",
      "api": "Openverse API",
      "catalog": "Openverse Catalog",
      "community": "welcome community contribution",
      "working": "we’re currently working on"
    },
    "transfer": {
      "content": "Openverse is the successor to CC Search which was launched by Creative Commons in 2019, after its migration to WordPress in 2021. You can read more about this transition in the official announcements from {creative-commons} and {wordpress}. We remain committed to our goal of tackling discoverability and accessibility of open access media.",
      "creative-commons": "Creative Commons",
      "wordpress": "WordPress"
    },
    "declaration": {
      "content": "Please note that Openverse does not verify whether the images are properly CC licensed, or whether the attribution and other licensing information we have aggregated is accurate or complete. Please independently verify the licensing status and attribution information before reusing the content. For more details, read the {terms}.",
      "terms": "Openverse Terms of Use"
    },
    "aria": {
      "common-crawl": "Common Crawl",
      "meta": "meta search",
      "projects": "Openverse projects",
      "community": "Make WordPress community",
      "terms": "Openverse terms of use",
      "sources-table": "sources table",
      "creative-commons": "Creative Commons",
      "wordpress": "WordPress",
      "search": "Openverse",
      "api": "Openverse API",
      "catalog": "Openverse Catalog"
    }
  },
  "sources": {
    "title": "Sources",
    "detail": "Clicking on a {single-name} allows you to browse and filter items within that source.",
    "single-name": "Source",
    "providers": {
      "source": "Source",
      "domain": "Domain",
      "item": "Total items"
    },
    "cc-content": {
      "where": "Where does the content on Openverse come from?",
      "content": "There is openly licensed content hosted on millions of domains across the breadth of the internet. Our team systematically identifies providers hosting CC-licensed content. If it’s a good fit, we index that content and make it discoverable through Openverse.",
      "provider": "Some providers have multiple different groupings of content within them. {flickr} has sources ranging from NASA to personal photography. The {smithsonian} comprises a dozen, diverse collections. Wikimedia Commons runs the gamut in terms of content, and is used by several Galleries, Libraries, Archives, and Museums highlighting some or all of their digitized collections.",
      "europeana": "Openverse is especially grateful for the work of {link}, an organization that works to digitize and make discoverable cultural heritage works across Europe. Openverse is able to index hundreds of valuable sources, through a single integration with the {link-api}.",
      "europeana-link": "Europeana",
      "europeana-api": "Europeana API",
      "smithsonian": "Smithsonian Institute",
      "flickr": "Flickr"
    },
    "new-content": {
      "next": "How do we decide what sources to add next?",
      "integrate": "We have a never ending list of possible sources to research prior to integration. We ask ourselves questions like:",
      "impact": " What is the impact or importance of this source to our users? If it exists within a provider like Wikimedia Commons, is it valuable for our users to be able to filter by this source directly?",
      "reuse": "Is licensing and attribution information clearly displayed to enable confident reuse?",
      "total-items": "How many new total items or new types of items can we bring to our users through this integration? Some sources are direct integrations, while others may be a source within a source."
    },
    "suggestions": "We appreciate suggestions for new sources from our community of users.",
    "issue-button": "Suggest a new source"
  },
  "meta-search-page": {
    "title": "Meta Search",
    "intro": "Openverse is built on top of a catalog that indexes CC-licensed and public domain content from selected sources. Learn more about our {link}.",
    "link": "sources",
    "license": "The internet is a big place! There are plenty of search portals and collections, hosting CC-licensed and public domain content, which we aren’t able to index or surface results from within the Openverse interface. These are important sources of CC-licensed and public domain content, and we want to make sure that you are able to find the best openly licensed materials possible, regardless of where they are located.",
    "content": "What content types can I search for using the Meta Search feature?",
    "content-types": "Meta Search on Openverse currently supports image, audio, and video search on external sites.",
    "use": " Use ",
    "images": {
      "title": "How does the Meta Search feature work for Images?",
      "content": "Openverse supports built-in image search. When you enter a query on the Openverse homepage, a page of results will be displayed. Scrolling to the bottom of the page, you have two choices:",
      "continue": "Load more results, and continue browsing in Openverse.",
      "not-finding": "Click on the link that says “Not finding what you need?” below the image results.",
      "info": "When you click on “Not finding what you need?” a modal will load with other sources of CC-licensed and public domain content. Your search query will be preloaded, and if supported, you can select a {use} filter to proactively filter your results. Click on the button for the external source you’d like to search, and your results will open in a new tab."
    },
    "audio-video": {
      "title": "How does the Meta Search feature work for Audio and Video?",
      "content": "Openverse does not yet support built-in audio and video search. For Audio and Video, simply click on the appropriate tab, and you’ll see what sources you can find CC-licensed content on.",
      "filter": "The Filters bar on the left includes the {use} filter, which may be supported by some meta search sources. Apply these before clicking on the button for the external source you’d like to search."
    },
    "new": {
      "title": "Can I suggest new sources for Meta Search?",
      "content": "Yes, please! Create an {issue} in our GitHub repository or send us an {email} and tell us about the new sources you’d like to see included.",
      "issue": "issue",
      "email": "email"
    },
    "why": {
      "title": "Why did you build this?",
      "content": "For many years, CC has offered its users a dedicated search portal for searching platforms that have CC licensing filters built in. These platforms included Europeana, Google Images, Flickr, Jamendo, Open Clip Art Library, SpinXpress, Wikimedia Commons, YouTube, ccMixter, and SoundCloud. The search experience looked like this:",
      "new": "For users of the legacy CC Meta Search site, the Meta Search feature on Openverse will look familiar. The goal was to ensure that the functionality is not lost, but is updated and embedded within our new search engine for openly licensed content. In addition, the Meta Search feature builds on this functionality, allowing us to quickly add new sources to Meta Search as we discover them, and support new content types in the future, as we expand.",
      "aria-label": "feedback",
      "feedback-suggestions": "We hope you enjoy, and if you have suggestions for improvement, leave us {feedback}.",
      "feedback-link": "feedback"
    }
  },
  "search-guide": {
    "title": "Openverse Syntax Guide",
    "intro": "When you search, you can enter special symbols or words to your search term to make your search results more precise.",
    "exact": {
      "title": "Search for an exact match",
      "aria-label": "quote unquote Claude Monet",
      "claude-monet": "\"Claude Monet\"",
      "content": "Put a word or phrase inside quotes. For example, {link}."
    },
    "combine": {
      "title": "Combining terms",
      "description": "If you want to combine terms, you can use the following operators to perform more complex queries",
      "and": "{symbol} signifies AND operation",
      "or": "{symbol} signifies OR operation",
      "negate": "{symbol} negates a single token",
      "prefix": "{symbol} at the end of a term signifies a prefix query",
      "precedence": "{open} and {close} signify precedence",
      "fuzziness": "{symbol} after a word signifies edit distance (fuzziness)",
      "aria-labels": {
        "fuzziness": "tilde N",
        "open": "open parenthesis",
        "close": "close parenthesis",
        "star": "star symbol",
        "minus": "minus symbol",
        "plus": "plus symbol",
        "vertical-bar": "vertical bar symbol"
      }
    },
    "example": {
      "and": {
        "description": "Example: {link}{br} This will search for images related to both dog and cat.",
        "aria-label": "dog plus cat",
        "example": "dog+cat"
      },
      "or": {
        "description": "Example: {link}{br} This will search for images related to dog or cat, but not necessarily both.",
        "aria-label": "dog vertical bar cat",
        "example": "dog|cat"
      },
      "negate": {
        "description": "You can use the {operator} to exclude a search term from the results.",
        "operator-name": "operator (signifies NOT)",
        "operator-aria-label": "minus operator (signifies NOT)",
        "aria-label": "dog minus pug",
        "example": "dog -pug",
        "content": "Example: {link}{br} This will search for images related to dog but won't include results related to 'pug'"
      },
      "prefix": {
        "description": "You can use the {operator-name} to mark a prefix term. This will match anything after the *.",
        "operator-name": "operator (wildcard)",
        "operator-aria-label": "star operator (wildcard)",
        "aria-label": "net star symbol",
        "example": "net*",
        "content": "Example: {link}{br} This will search for images matching anything with 'net'. This might include 'network', 'Netflix', 'Netherlands', etc.."
      },
      "precedence": {
        "description": "You can use parentheses {highlight} to specify precedence of terms or combine more complex queries.",
        "aria-label": "dogs plus open parenthesis corgis vertical bar labrador close parenthesis",
        "example": "dogs + (corgis | labrador)",
        "content": "Example: {link}{br} This will search for images that match dogs that are either corgis or labrador."
      },
      "fuzziness": {
        "description": "You can use {highlight} to specify some fuzzy logic to the term according to the {link} — the number of one character changes that need to be made to one string to make it the same as another string.",
        "link-text": "Levenshtein Edit Distance",
        "aria-label": "theatre tilde 1",
        "example": "theatre~1",
        "content": "Example: {link}{br} This will search for images that match strings close to the term 'theatre' with a difference of one character. Results might include terms with different spellings like 'theater'."
      }
    }
  },
  "feedback": {
    "title": "Feedback",
    "description": {
      "content": "Thank you for using Openverse! We welcome your ideas for improving the tool below. To provide regular feedback, join the {openverse} channel in the {making-wordpress} Slack workspace.",
      "openverse": "#openverse",
      "making-wordpress": "Making WordPress"
    },
    "improve": "Help us Improve",
    "report": "Report a Bug",
    "loading": "Loading...",
    "aria": {
      "cc-usability": "slack cc-usability channel",
      "improve": "help us improve form",
      "report": "report a bug form"
    }
  },
  "extension": {
    "title": "Web extension",
    "description": {
      "intro": "A browser extension that lets you search and use open-licensed and public domain images."
    },
    "features": {
      "search": {
        "heading": "Search and filter openly-licensed and public domain content",
        "content": "Browse through millions of content and use filters to find what best meets your needs."
      },
      "bookmark": {
        "heading": "Bookmark your favorite images without breaking your navigation",
        "content": "Add images to your bookmarks and use them whenever you want without interrupting your navigation. "
      },
      "use": {
        "heading": "Use the image and give attribution to the creator easily",
        "content": "Download the image and paste the attribution information on compatible formats."
      }
    },
    "conclusion": "Have your favourite content while browsing the web"
  },
  "collections": {
    "title": "Browse collections",
    "museum": "Museum Collections",
    "other": "Other Collections",
    "collection-size": "Collection size: {count} images"
  },
  "error": {
    "not-found": "Page Not Found",
    "occurred": "An error occurred",
    "image-not-found": "Couldn't find image with id {id}",
    "media-not-found": "Couldn't find {mediaType} with id {id}",
    "image": "image",
    "audio": "audio"
  },
  "media-types": {
    "all": "All",
    "image": "Image",
    "audio": "Audio",
    "video": "Video"
  },
  "filters": {
    "title": "Filters",
    "filter-by": "Filter By",
    "filter-tag-aria": "{filterLabel} filter",
    "licenses": {
      "title": "License or Public Domain",
      "cc0": "CC0",
      "pdm": "Public Domain Mark",
      "by": "BY",
      "by-sa": "BY-SA",
      "by-nc": "BY-NC",
      "by-nd": "BY-ND",
      "by-nc-sa": "BY-NC-SA",
      "by-nc-nd": "BY-NC-ND"
    },
    "license-types": {
      "title": "Use",
      "commercial": "Use commercially",
      "modification": "Modify or adapt"
    },
    "image-providers": {
      "title": "Source"
    },
    "audio-providers": {
      "title": "Source"
    },
    "audio-categories": {
      "title": "Audio Category",
      "music": "Music",
      "sound-effects": "Sound Effects",
      "podcast": "Podcast"
    },
    "image-categories": {
      "title": "Image Type",
      "photograph": "Photographs",
      "illustration": "Illustrations",
      "digitized-artwork": "Digitized Artworks"
    },
    "audio-extensions": {
      "title": "File Type",
      "mp3": "MP3s",
      "ogg": "OGGs",
      "flac": "FLACs"
    },
    "image-extensions": {
      "title": "File Type",
      "jpg": "JPEGs",
      "png": "PNGs",
      "gif": "GIFs",
      "svg": "SVGs"
    },
    "aspect-ratios": {
      "title": "Aspect Ratio",
      "tall": "Tall",
      "wide": "Wide",
      "square": "Square"
    },
    "sizes": {
      "title": "Image Size",
      "small": "Small",
      "medium": "Medium",
      "large": "Large"
    },
    "mature": {
      "title": "Search Settings",
      "enable": "Enable Mature Content"
    },
    "durations": {
      "title": "Durations",
      "short": "Short",
      "medium": "Medium",
      "long": "Long"
    },
    "creator": {
      "title": "Search by Creator"
    },
    "searchBy": {
      "title": "Search By",
      "creator": "Creator"
    },
    "license-explanation": {
      "tool": "Read more about the tool {link}",
      "license": "Read more about the license {link}",
      "link": "here"
    }
  },
  "filter-list": {
    "filter-by": "Filter results by",
    "hide": "Hide filters",
    "clear": "Clear filters",
    "show": "Show results",
    "category-aria": "filters list for {categoryName} category"
  },
  "browse-page": {
    "all-no-results": "No results",
    "audio-no-results": "No audio results",
    "image-no-results": "No image results",
    "all-result-count": "{localeCount} result|{localeCount} results",
    "audio-result-count": "{localeCount} audio result|{localeCount} audio results",
    "image-result-count": "{localeCount} image result|{localeCount} image results",
    "all-result-count-more": "Over {localeCount} results",
    "audio-result-count-more": "Over {localeCount} audio results",
    "image-result-count-more": "Over {localeCount} image results",
    "no-more": "No more {type} :(",
    "load": "Load more results",
    "fetching-error": "Error fetching {type}:",
    "other-source": "Not finding what you need? Search other sources",
    "search-rating": {
      "content": "Are these results relevant?",
      "yes": "Yes",
      "no": "No",
      "feedback-thanks": "Thank you for the feedback!"
    },
    "search-form": {
      "placeholder": "Search all {type}",
      "image": "images",
      "audio": "audio",
      "video": "videos",
      "all": "content",
      "collection-placeholder": "Search this collection",
      "button": "Search"
    },
    "license-description": {
      "title": "License CC",
      "by": "Credit the creator.",
      "nc": "Noncommercial uses only.",
      "nd": "No derivatives or adaptations permitted.",
      "sa": "Share adaptations under the same terms.",
      "cc0": "This work has been marked as dedicated to the public domain.",
      "pdm": "This work is marked as being in the public domain."
    },
    "safer-browsing": {
      "title": "Safer Browsing",
      "caption": "By default, search results will not include results that have been reported as mature by users and sources.",
      "label": "Show Mature Content"
    },
    "aria": {
      "close": "close",
      "scroll": "scroll to top",
      "search": "search",
      "relevance": {
        "yes": "relevant result? answer: yes",
        "no": "relevant result? answer: no"
      },
      "remove-filter": "remove filter",
      "license-explanation": "license explanation",
      "creator": "search by creator"
    }
  },
  "media-details": {
    "reuse": {
      "title": "Reuse content",
      "license-header": "License",
      "tool-header": "Public Domain",
      "audio": "Audio",
      "image": "Image",
      "license": {
        "content": "Read more about the license {link}",
        "link": "here"
      },
      "tool": {
        "content": "Read more about the tool {link}",
        "link": "here"
      },
      "credit": {
        "text": "{title}{creator}{marked-licensed}{license}{view-legal}",
        "creator-text": " by {creator-name}",
        "marked": "is marked with",
        "licensed": "is licensed under",
        "view-legal-text": ". To view {terms-copy}visit {URL}",
        "terms-text": "the terms,",
        "copy-text": "a copy of this license,"
      },
      "copy-license": {
        "title": "Credit the Creator",
        "rich": "Rich Text",
        "html": "HTML",
        "plain": "Plain text"
      },
      "attribution": {
        "main": "This image was marked with a {link} license.",
        "license": "license."
      }
    },
    "provider-label": "Provider",
    "source-label": "Source",
    "loading": "Loading...",
    "related-error": "Error fetching related media"
  },
  "photo-details": {
    "back": "Back to search results",
    "creator": "by {name}",
    "reuse": {
      "title": "Reuse"
    },
    "information": {
      "title": "Information",
      "type": "Type:",
      "provider": "Provider:",
      "dimensions": "Dimensions:",
      "source": "Source:",
      "license": "License",
      "tags": "Tags",
      "pixels": "pixels"
    },
    "survey": {
      "content": "How are you using this image?",
      "link": "Let us know",
      "answer": "by answering a few questions."
    },
    "weblink": "Go to image's website",
    "legal-disclaimer": "Openverse aggregates data from publicly available repositories of open content. Openverse does not host the content and does not verify that the content is properly CC-licensed or that the attribution information is accurate or complete. Please follow the link to the source of the content to independently verify before reuse.",
    "related-images": "Related Images",
    "copy": {
      "copy": "Copy",
      "copied": "Copied!"
    },
    "content-report": {
      "title": "Report this content",
      "issue": "What's the issue?",
      "issue-description": "Please describe the issue for us",
      "copyright": "Infringes Copyright",
      "mature": "Contains mature content",
      "other": "Other",
      "caption": "For security purposes, Openverse collects and retains anonymized IP addresses of those who complete and submit this form.",
      "next": "Next",
      "back": "Back",
      "submit": "Submit",
      "dmca": {
        "content": "You must fill out this {link} to report copyright infringement. No action will be taken until the form is filled out and submitted.",
        "provider": "We recommend doing the same at the source, {link}.",
        "thanks": "Thank you for reporting an issue with the results of Openverse!",
        "submission-error": "There was an error with the report submission. Please try again.",
        "link": "DMCA form",
        "aria-form": "{provider} form"
      }
    },
    "aria": {
      "close-form": "close form",
      "dmca": "dmca form",
      "attribution": {
        "license": "read more about the license",
        "tool": "read more about the tool"
      },
      "details": "image details",
      "main": "main content",
      "related": "related images",
      "provider-report-form": "{provider} form",
      "creator-url": "author {creator}"
    }
  },
  "audio-details": {
    "genre-label": "Genre",
    "related-audios": "Related audios",
    "table": {
      "album": "Album",
      "category": "Type",
      "sample-rate": "Sample Rate",
      "filetype": "Format",
      "provider": "Provider",
      "source": "Source",
      "genre": "Genre"
    }
  },
  "meta-search": {
    "caption": "Openverse does not currently index the sources listed above, but through this interface is offering convenient access to search services provided by other independent organizations. Openverse has no control over the results that are returned. Do not assume that the results displayed in this search portal are under a CC license. Always verify that the work is actually under a CC license by following the link. If you are in doubt, you should contact the copyright holder directly, or try to contact the site where you found the content.",
    "card": {
      "search": "Not finding what you're looking for? Try additional sources",
      "caption": "Click on a source below to directly search other collections of CC-licensed images.{break}Please note that Use filters are not supported for Open Clip Art Library or Nappy.",
      "checkboxes": {
        "title": "Use",
        "commercial": "Use for commercial purposes",
        "modify": "Modify or adapt"
      }
    },
    "form": {
      "unsupported-title": "Openverse does not yet support built-in {type} search.",
      "supported-title": "Not finding what you're looking for? Try additional {type} sources.",
      "no-results-title": "No {type} results for \"{query}\".",
      "caption": "Click on a source below to directly search other collections of CC-licensed {type}.{break}Please note that Use filters are not supported for {filter}."
    }
  },
  "browsers": {
    "chrome": "Chrome",
    "firefox": "Firefox",
    "opera": "Opera",
    "edge": "Edge"
  },
  "waveform": {
    "label": "Audio seek bar",
    "current-time": "{time} seconds"
  },
  "audio-thumbnail": {
    "alt": "Cover art for \"{title}\" by {creator}"
  },
  "audio-track": {
    "aria-label": "Audio Player",
    "messages": {
      "err_aborted": "You aborted playback.",
      "err_network": "A network error occurred.",
      "err_decode": "Could not decode audio.",
      "err_unsupported": "This audio format is not supported by your browser.",
      "loading": "Loading..."
    },
    "creator": "by {creator}"
  },
  "play-pause": {
    "play": "Play",
    "pause": "Pause"
  },
  "audio-categories": {
    "title": "Audio Category",
    "music": "Music",
    "sound-effects": "Sound Effects",
    "podcast": "Podcast"
  },
  "license-names": {
    "cc0": "CC0",
    "pdm": "Public Domain Mark",
    "by": "BY",
    "by-sa": "BY-SA",
    "by-nc": "BY-NC",
    "by-nd": "BY-ND",
    "by-nc-sa": "BY-NC-SA",
    "by-nc-nd": "BY-NC-ND"
  },
  "dropdown-button": {
    "aria": {
      "arrow-label": "Dropdown"
    }
  },
<<<<<<< HEAD
  "seo": {
    "titles": {
      "default": "Openverse: Openly-licensed Images, Audio, & other Content",
      "about": "About Openverse: The search engine for openly-licensed images, audio, and more",
      "extension": "Download the Openverse Browser Extension: search and use open-licensed and public domain images",
      "singlePhoto": "{title} by {creator} | Free Image on Openverse",
      "search": "{media} results for \"{query}\" on Openverse"
    },
    "descriptions": {
      "default": "The search engine for openly-licensed content, including Creative Commons licensed images, audio, and more.",
      "extension": "The Openverse browser extension allows users to search, bookmark, and cite Creative Commons licensed images."
    }
  }
=======
  "migration-notice": {
    "intro": "CC Search is now called Openverse and joins WordPress as an open source project.",
    "more": "{read-more} about this announcement.",
    "read": "Read more"
  },
  "download-button": {
    "aria": {
      "dropdown-label": "Select the download file format"
    },
    "download": "Download"
  },
  "interpunct": "•"
>>>>>>> 62d20fde
}<|MERGE_RESOLUTION|>--- conflicted
+++ resolved
@@ -633,7 +633,17 @@
       "arrow-label": "Dropdown"
     }
   },
-<<<<<<< HEAD
+  "migration-notice": {
+    "intro": "CC Search is now called Openverse and joins WordPress as an open source project.",
+    "more": "{read-more} about this announcement.",
+    "read": "Read more"
+  },
+  "download-button": {
+    "aria": {
+      "dropdown-label": "Select the download file format"
+    },
+    "download": "Download"
+  },
   "seo": {
     "titles": {
       "default": "Openverse: Openly-licensed Images, Audio, & other Content",
@@ -646,19 +656,6 @@
       "default": "The search engine for openly-licensed content, including Creative Commons licensed images, audio, and more.",
       "extension": "The Openverse browser extension allows users to search, bookmark, and cite Creative Commons licensed images."
     }
-  }
-=======
-  "migration-notice": {
-    "intro": "CC Search is now called Openverse and joins WordPress as an open source project.",
-    "more": "{read-more} about this announcement.",
-    "read": "Read more"
-  },
-  "download-button": {
-    "aria": {
-      "dropdown-label": "Select the download file format"
-    },
-    "download": "Download"
   },
   "interpunct": "•"
->>>>>>> 62d20fde
 }
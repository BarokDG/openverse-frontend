{
  "hero": {
    "brand": "Openverse",
    "title": "Search for content to reuse",
    "subtitle": "Browse over 500 million images, available for reuse",
    "search": {
      "placeholder": "Search all content",
      "button": "Search"
    },
    "caption": {
      "content": "All our content is under Creative Commons licenses or in the public domain. {link} about CC licenses and tools.",
      "link": "Learn more"
    },
    "license-filter": {
      "label": "I want something I can"
    },
    "locale": {
      "label": "Languages available",
      "icon": "locale"
    },
    "aria": {
      "search": "search",
      "caption": "about cc licenses",
      "search-type": "search type"
    },
    "search-type": {
      "audio": "Audio",
      "image": "Images",
      "prompt": "I would like to find:"
    }
  },
  "notification": {
    "translation": {
      "text": "The translation for {locale} locale is incomplete. Help us get to 100 percent by {link}.",
      "link": "contributing a translation"
    },
    "dismiss": "Dismiss",
    "okay": "OK"
  },
  "header": {
    "about-nav-item": "Our Story",
    "source-nav-item": "Sources",
    "search-guide-nav-item": "Search Guide",
    "meta-search-nav-item": "Meta Search",
    "feedback-nav-item": "Feedback",
    "support-nav-item": "Support Us",
    "extension-nav-item": "Web extension",
    "placeholder": "Search all content",
    "aria": {
      "primary": "primary",
      "menu": "menu",
      "search": "search",
      "sr-search": "sr search button"
    },
    "licenses-nav-item": "The Licenses",
    "about-tab": "About",
    "resources-tab": "Resources",
<<<<<<< HEAD
    "api-nav-item": "API",
    "notification": {
      "text": "{example_notification_text}",
      "dismiss": "Dismiss",
      "okay": "OK"
    },
    "filter-button": {
      "simple": "Filters",
      "with-count": "{count} Filter | {count} Filters"
    }
=======
    "api-nav-item": "API"
>>>>>>> 5edf3b51
  },
  "footer": {
    "navigation": {
      "contact": "Contact",
      "privacy": "Privacy",
      "policies": "Policies",
      "terms": "Terms"
    },
    "caption": {
      "label": "Except where otherwise {noted}, content on this site is licensed under a {attribution}. {icons}",
      "noted": "noted",
      "attribution": "Creative Commons Attribution 4.0 International license",
      "icons": "Icons by Font Awesome."
    },
    "donate": {
      "work": "Our work relies on you!",
      "help": "Help us keep the internet free and open."
    },
    "aria": {
      "contact": "contact info",
      "donate": "donate section"
    }
  },
  "about": {
    "title": "About Openverse",
    "description": {
      "content": "Openverse is a tool that allows openly licensed and public domain works to be discovered and used by everyone."
    },
    "collection": {
      "content": "Openverse searches across more than 300 million images from open APIs and the {common-crawl} dataset. It goes beyond simple search to aggregate results across multiple public repositories into a single catalog, and facilitates reuse through features like machine-generated tags and one-click attribution.",
      "common-crawl": "Common Crawl"
    },
    "planning": {
      "content": "Currently Openverse only searches images, with search for audio and video provided through {meta}. But we plan to add additional media types such as open texts and audio, with the ultimate goal of providing access to all 1.4 billion CC licensed and public domain works on the web. All of our code is open source ({search}, {api}, {catalog}) and we {community}. You can see what {working}.",
      "meta": "Meta Search",
      "search": "Openverse",
      "api": "Openverse API",
      "catalog": "Openverse Catalog",
      "community": "welcome community contribution",
      "working": "we’re currently working on"
    },
    "transfer": {
      "content": "Openverse is the successor to CC Search which was launched by Creative Commons in 2019, after its migration to WordPress in 2021. You can read more about this transition in the official announcements from {creative-commons} and {wordpress}. We remain committed to our goal of tackling discoverability and accessibility of open access media.",
      "creative-commons": "Creative Commons",
      "wordpress": "WordPress"
    },
    "declaration": {
      "content": "Please note that Openverse does not verify whether the images are properly CC licensed, or whether the attribution and other licensing information we have aggregated is accurate or complete. Please independently verify the licensing status and attribution information before reusing the content. For more details, read the {terms}.",
      "terms": "Openverse Terms of Use"
    },
    "aria": {
      "common-crawl": "Common Crawl",
      "meta": "meta search",
      "projects": "Openverse projects",
      "community": "Make WordPress community",
      "terms": "Openverse terms of use",
      "sources-table": "sources table",
      "creative-commons": "Creative Commons",
      "wordpress": "WordPress",
      "search": "Openverse",
      "api": "Openverse API",
      "catalog": "Openverse Catalog"
    }
  },
  "sources": {
    "title": "Sources",
    "detail": "Clicking on a {single-name} allows you to browse and filter items within that source.",
    "single-name": "Source",
    "providers": {
      "source": "Source",
      "domain": "Domain",
      "item": "Total items"
    },
    "cc-content": {
      "where": "Where does the content on Openverse come from?",
      "content": "There is openly licensed content hosted on millions of domains across the breadth of the internet. Our team systematically identifies providers hosting CC-licensed content. If it’s a good fit, we index that content and make it discoverable through Openverse.",
      "provider": "Some providers have multiple different groupings of content within them. {flickr} has sources ranging from NASA to personal photography. The {smithsonian} comprises a dozen, diverse collections. Wikimedia Commons runs the gamut in terms of content, and is used by several Galleries, Libraries, Archives, and Museums highlighting some or all of their digitized collections.",
      "europeana": "Openverse is especially grateful for the work of {link}, an organization that works to digitize and make discoverable cultural heritage works across Europe. Openverse is able to index hundreds of valuable sources, through a single integration with the {link-api}.",
      "europeana-link": "Europeana",
      "europeana-api": "Europeana API",
      "smithsonian": "Smithsonian Institute",
      "flickr": "Flickr"
    },
    "new-content": {
      "next": "How do we decide what sources to add next?",
      "integrate": "We have a never ending list of possible sources to research prior to integration. We ask ourselves questions like:",
      "impact": " What is the impact or importance of this source to our users? If it exists within a provider like Wikimedia Commons, is it valuable for our users to be able to filter by this source directly?",
      "reuse": "Is licensing and attribution information clearly displayed to enable confident reuse?",
      "total-items": "How many new total items or new types of items can we bring to our users through this integration? Some sources are direct integrations, while others may be a source within a source."
    },
    "suggestions": "We appreciate suggestions for new sources from our community of users.",
    "issue-button": "Suggest a new source"
  },
  "meta-search-page": {
    "title": "Meta Search",
    "intro": "Openverse is built on top of a catalog that indexes CC-licensed and public domain content from selected sources. Learn more about our {link}.",
    "link": "sources",
    "license": "The internet is a big place! There are plenty of search portals and collections, hosting CC-licensed and public domain content, which we aren’t able to index or surface results from within the Openverse interface. These are important sources of CC-licensed and public domain content, and we want to make sure that you are able to find the best openly licensed materials possible, regardless of where they are located.",
    "content": "What content types can I search for using the Meta Search feature?",
    "content-types": "Meta Search on Openverse currently supports image, audio, and video search on external sites.",
    "use": " Use ",
    "images": {
      "title": "How does the Meta Search feature work for indexed media types?",
      "demo-label": "Layout of Meta Search for indexed media type, like images",
      "content": "Openverse supports built-in search for some media types, such as images. When you enter a query on the Openverse homepage, a page of results will be displayed. Scrolling to the bottom of the page, you have two choices:",
      "continue": "{load-more}, and continue browsing in Openverse.",
      "not-finding": "See the section “{not-finding}” below the results.",
      "info": "The “{not-finding}” section lists other sources of CC-licensed and public domain content. Your search query will be preloaded, and if supported, you can select a {use} filter to proactively filter your results. Click on the button for the external source you’d like to search, and your results will open in a new tab."
    },
    "audio-video": {
      "title": "How does the Meta Search feature work for non-indexed media types?",
      "demo-label": "Layout of Meta Search for non-indexed media type, like video",
      "content": "Openverse does not yet support built-in search for some media types, such as videos. For these media types, click on the appropriate tab and you’ll see sources where you can find CC-licensed content.",
      "filter": "The Filters bar on the left includes the {use} filter, which may be supported by some meta search sources. Apply these before clicking on the button for the external source you’d like to search."
    },
    "new": {
      "title": "Can I suggest new sources for Meta Search?",
      "content": "Yes, please! Create an {issue} in our GitHub repository or send us an {email} and tell us about the new sources you’d like to see included.",
      "issue": "issue",
      "email": "email"
    },
    "why": {
      "title": "Why did you build this?",
      "content": "For many years, CC has offered its users a dedicated search portal for searching platforms that have CC licensing filters built in. These platforms included Europeana, Google Images, Flickr, Jamendo, Open Clip Art Library, SpinXpress, Wikimedia Commons, YouTube, ccMixter, and SoundCloud. The search experience looked like this:",
      "new": "For users of the legacy CC Meta Search site, the Meta Search feature on Openverse will look familiar. The goal was to ensure that the functionality is not lost, but is updated and embedded within our new search engine for openly licensed content. In addition, the Meta Search feature builds on this functionality, allowing us to quickly add new sources to Meta Search as we discover them, and support new content types in the future, as we expand.",
      "aria-label": "feedback",
      "feedback-suggestions": "We hope you enjoy, and if you have suggestions for improvement, leave us {feedback}.",
      "feedback-link": "feedback"
    }
  },
  "search-guide": {
    "title": "Openverse Syntax Guide",
    "intro": "When you search, you can enter special symbols or words to your search term to make your search results more precise.",
    "exact": {
      "title": "Search for an exact match",
      "aria-label": "quote unquote Claude Monet",
      "claude-monet": "\"Claude Monet\"",
      "content": "Put a word or phrase inside quotes. For example, {link}."
    },
    "combine": {
      "title": "Combining terms",
      "description": "If you want to combine terms, you can use the following operators to perform more complex queries",
      "and": "{symbol} signifies AND operation",
      "or": "{symbol} signifies OR operation",
      "negate": "{symbol} negates a single token",
      "prefix": "{symbol} at the end of a term signifies a prefix query",
      "precedence": "{open} and {close} signify precedence",
      "fuzziness": "{symbol} after a word signifies edit distance (fuzziness)",
      "aria-labels": {
        "fuzziness": "tilde N",
        "open": "open parenthesis",
        "close": "close parenthesis",
        "star": "star symbol",
        "minus": "minus symbol",
        "plus": "plus symbol",
        "vertical-bar": "vertical bar symbol"
      }
    },
    "example": {
      "and": {
        "description": "Example: {link}{br} This will search for images related to both dog and cat.",
        "aria-label": "dog plus cat",
        "example": "dog+cat"
      },
      "or": {
        "description": "Example: {link}{br} This will search for images related to dog or cat, but not necessarily both.",
        "aria-label": "dog vertical bar cat",
        "example": "dog|cat"
      },
      "negate": {
        "description": "You can use the {operator} to exclude a search term from the results.",
        "operator-name": "operator (signifies NOT)",
        "operator-aria-label": "minus operator (signifies NOT)",
        "aria-label": "dog minus pug",
        "example": "dog -pug",
        "content": "Example: {link}{br} This will search for images related to dog but won't include results related to 'pug'"
      },
      "prefix": {
        "description": "You can use the {operator-name} to mark a prefix term. This will match anything after the *.",
        "operator-name": "operator (wildcard)",
        "operator-aria-label": "star operator (wildcard)",
        "aria-label": "net star symbol",
        "example": "net*",
        "content": "Example: {link}{br} This will search for images matching anything with 'net'. This might include 'network', 'Netflix', 'Netherlands', etc.."
      },
      "precedence": {
        "description": "You can use parentheses {highlight} to specify precedence of terms or combine more complex queries.",
        "aria-label": "dogs plus open parenthesis corgis vertical bar labrador close parenthesis",
        "example": "dogs + (corgis | labrador)",
        "content": "Example: {link}{br} This will search for images that match dogs that are either corgis or labrador."
      },
      "fuzziness": {
        "description": "You can use {highlight} to specify some fuzzy logic to the term according to the {link} — the number of one character changes that need to be made to one string to make it the same as another string.",
        "link-text": "Levenshtein Edit Distance",
        "aria-label": "theatre tilde 1",
        "example": "theatre~1",
        "content": "Example: {link}{br} This will search for images that match strings close to the term 'theatre' with a difference of one character. Results might include terms with different spellings like 'theater'."
      }
    }
  },
  "feedback": {
    "title": "Feedback",
    "description": {
      "content": "Thank you for using Openverse! We welcome your ideas for improving the tool below. To provide regular feedback, join the {openverse} channel in the {making-wordpress} Slack workspace.",
      "openverse": "#openverse",
      "making-wordpress": "Making WordPress"
    },
    "improve": "Help us Improve",
    "report": "Report a Bug",
    "loading": "Loading...",
    "aria": {
      "cc-usability": "slack cc-usability channel",
      "improve": "help us improve form",
      "report": "report a bug form"
    }
  },
  "extension": {
    "title": "Web extension",
    "description": {
      "intro": "A browser extension that lets you search and use open-licensed and public domain images."
    },
    "features": {
      "search": {
        "heading": "Search and filter openly-licensed and public domain content",
        "content": "Browse through millions of content and use filters to find what best meets your needs."
      },
      "bookmark": {
        "heading": "Bookmark your favorite images without breaking your navigation",
        "content": "Add images to your bookmarks and use them whenever you want without interrupting your navigation. "
      },
      "use": {
        "heading": "Use the image and give attribution to the creator easily",
        "content": "Download the image and paste the attribution information on compatible formats."
      }
    },
    "conclusion": "Have your favourite content while browsing the web"
  },
  "collections": {
    "title": "Browse collections",
    "museum": "Museum Collections",
    "other": "Other Collections",
    "collection-size": "Collection size: {count} images"
  },
  "error": {
    "not-found": "Page Not Found",
    "occurred": "An error occurred",
    "image-not-found": "Couldn't find image with id {id}",
    "media-not-found": "Couldn't find {mediaType} with id {id}",
    "image": "image",
    "audio": "audio"
  },
  "search-tab": {
    "all": "All",
    "image": "Image",
    "audio": "Audio",
    "video": "Video"
  },
  "filters": {
    "title": "Filters",
    "filter-by": "Filter By",
    "licenses": {
      "title": "License or Public Domain",
      "cc0": "CC0",
      "pdm": "Public Domain Mark",
      "by": "BY",
      "by-sa": "BY-SA",
      "by-nc": "BY-NC",
      "by-nd": "BY-ND",
      "by-nc-sa": "BY-NC-SA",
      "by-nc-nd": "BY-NC-ND"
    },
    "license-types": {
      "title": "Use",
      "commercial": "Use commercially",
      "modification": "Modify or adapt"
    },
    "image-providers": {
      "title": "Source"
    },
    "audio-providers": {
      "title": "Source"
    },
    "audio-categories": {
      "title": "Audio Category",
      "music": "Music",
      "sound-effects": "Sound Effects",
      "podcast": "Podcast"
    },
    "image-categories": {
      "title": "Image Type",
      "photograph": "Photographs",
      "illustration": "Illustrations",
      "digitized-artwork": "Digitized Artworks"
    },
    "audio-extensions": {
      "title": "File Type",
      "mp3": "MP3s",
      "ogg": "OGGs",
      "flac": "FLACs"
    },
    "image-extensions": {
      "title": "File Type",
      "jpg": "JPEGs",
      "png": "PNGs",
      "gif": "GIFs",
      "svg": "SVGs"
    },
    "aspect-ratios": {
      "title": "Aspect Ratio",
      "tall": "Tall",
      "wide": "Wide",
      "square": "Square"
    },
    "sizes": {
      "title": "Image Size",
      "small": "Small",
      "medium": "Medium",
      "large": "Large"
    },
    "mature": {
      "title": "Search Settings",
      "enable": "Enable Mature Content"
    },
    "durations": {
      "title": "Durations",
      "short": "Short",
      "medium": "Medium",
      "long": "Long"
    },
    "creator": {
      "title": "Search by Creator"
    },
    "searchBy": {
      "title": "Search By",
      "creator": "Creator"
    },
    "license-explanation": {
      "tool": "Read more about the tool {link}",
      "license": "Read more about the license {link}",
      "link": "here"
    },
    "aria": {
      "remove-filter": "Remove {label} filter"
    }
  },
  "filter-list": {
    "filter-by": "Filter results by",
    "hide": "Hide filters",
    "clear": "Clear filters",
    "show": "Show results",
    "category-aria": "filters list for {categoryName} category"
  },
  "browse-page": {
    "all-no-results": "No results",
    "audio-no-results": "No audio results",
    "image-no-results": "No image results",
    "all-result-count": "{localeCount} result|{localeCount} results",
    "audio-result-count": "{localeCount} audio result|{localeCount} audio results",
    "image-result-count": "{localeCount} image result|{localeCount} image results",
    "all-result-count-more": "Over {localeCount} results",
    "audio-result-count-more": "Over {localeCount} audio results",
    "image-result-count-more": "Over {localeCount} image results",
    "no-more": "No more {type} :(",
    "load": "Load more results",
    "fetching-error": "Error fetching {type}:",
    "search-rating": {
      "content": "Are these results relevant?",
      "yes": "Yes",
      "no": "No",
      "feedback-thanks": "Thank you for the feedback!"
    },
    "search-form": {
      "placeholder": "Search all {type}",
      "image": "images",
      "audio": "audio",
      "video": "videos",
      "all": "content",
      "collection-placeholder": "Search this collection",
      "button": "Search"
    },
    "license-description": {
      "title": "License CC",
      "by": "Credit the creator.",
      "nc": "Noncommercial uses only.",
      "nd": "No derivatives or adaptations permitted.",
      "sa": "Share adaptations under the same terms.",
      "cc0": "This work has been marked as dedicated to the public domain.",
      "pdm": "This work is marked as being in the public domain."
    },
    "safer-browsing": {
      "title": "Safer Browsing",
      "caption": "By default, search results will not include results that have been reported as mature by users and sources.",
      "label": "Show Mature Content"
    },
    "aria": {
      "close": "close",
      "scroll": "scroll to top",
      "search": "search",
      "relevance": {
        "yes": "relevant result? answer: yes",
        "no": "relevant result? answer: no"
      },
      "remove-filter": "remove filter",
      "license-explanation": "license explanation",
      "creator": "search by creator"
    }
  },
  "media-details": {
    "reuse": {
      "title": "Reuse content",
      "license-header": "License",
      "tool-header": "Public Domain",
      "audio": "Audio",
      "image": "Image",
      "license": {
        "content": "Read more about the license {link}",
        "link": "here"
      },
      "tool": {
        "content": "Read more about the tool {link}",
        "link": "here"
      },
      "credit": {
        "text": "{title}{creator}{marked-licensed}{license}{view-legal}",
        "creator-text": " by {creator-name}",
        "marked": "is marked with",
        "licensed": "is licensed under",
        "view-legal-text": ". To view {terms-copy}visit {URL}",
        "terms-text": "the terms,",
        "copy-text": "a copy of this license,"
      },
      "copy-license": {
        "title": "Credit the Creator",
        "rich": "Rich Text",
        "html": "HTML",
        "plain": "Plain text"
      },
      "attribution": {
        "main": "This image was marked with a {link} license.",
        "license": "license."
      }
    },
    "provider-label": "Provider",
    "source-label": "Source",
    "loading": "Loading...",
    "related-error": "Error fetching related media"
  },
  "photo-details": {
    "back": "Back to search results",
    "creator": "by {name}",
    "reuse": {
      "title": "Reuse"
    },
    "information": {
      "title": "Information",
      "type": "Type:",
      "provider": "Provider:",
      "dimensions": "Dimensions:",
      "source": "Source:",
      "license": "License",
      "tags": "Tags",
      "pixels": "pixels"
    },
    "survey": {
      "content": "How are you using this image?",
      "link": "Let us know",
      "answer": "by answering a few questions."
    },
    "weblink": "Go to image's website",
    "legal-disclaimer": "Openverse aggregates data from publicly available repositories of open content. Openverse does not host the content and does not verify that the content is properly CC-licensed or that the attribution information is accurate or complete. Please follow the link to the source of the content to independently verify before reuse.",
    "related-images": "Related Images",
    "copy": {
      "copy": "Copy",
      "copied": "Copied!"
    },
    "content-report": {
      "title": "Report this content",
      "issue": "What's the issue?",
      "issue-description": "Please describe the issue for us",
      "copyright": "Infringes Copyright",
      "mature": "Contains mature content",
      "other": "Other",
      "caption": "For security purposes, Openverse collects and retains anonymized IP addresses of those who complete and submit this form.",
      "next": "Next",
      "back": "Back",
      "submit": "Submit",
      "dmca": {
        "content": "You must fill out this {link} to report copyright infringement. No action will be taken until the form is filled out and submitted.",
        "provider": "We recommend doing the same at the source, {link}.",
        "thanks": "Thank you for reporting an issue with the results of Openverse!",
        "submission-error": "There was an error with the report submission. Please try again.",
        "link": "DMCA form",
        "aria-form": "{provider} form"
      }
    },
    "aria": {
      "close-form": "close form",
      "dmca": "dmca form",
      "attribution": {
        "license": "read more about the license",
        "tool": "read more about the tool"
      },
      "details": "image details",
      "main": "main content",
      "related": "related images",
      "provider-report-form": "{provider} form",
      "creator-url": "author {creator}"
    }
  },
  "audio-details": {
    "genre-label": "Genre",
    "related-audios": "Related audios",
    "table": {
      "album": "Album",
      "category": "Type",
      "sample-rate": "Sample Rate",
      "filetype": "Format",
      "provider": "Provider",
      "source": "Source",
      "genre": "Genre"
    }
  },
  "meta-search": {
    "caption": "Openverse does not currently index the sources listed above, but through this interface is offering convenient access to search services provided by other independent organizations. Openverse has no control over the results that are returned. Do not assume that the results displayed in this search portal are under a CC license. Always verify that the work is actually under a CC license by following the link. If you are in doubt, you should contact the copyright holder directly, or try to contact the site where you found the content.",
    "card": {
      "search": "Not finding what you're looking for? Try additional sources",
      "caption": "Click on a source below to directly search other collections of CC-licensed images.{break}Please note that Use filters are not supported for Open Clip Art Library or Nappy.",
      "checkboxes": {
        "title": "Use",
        "commercial": "Use for commercial purposes",
        "modify": "Modify or adapt"
      }
    },
    "form": {
      "unsupported-title": "Openverse does not yet support built-in {type} search.",
      "supported-title": "Not finding what you're looking for? Try additional {type} sources.",
      "no-results-title": "No {type} results for \"{query}\".",
      "caption": "Click on a source below to directly search other collections of CC-licensed {type}.{break}Please note that Use filters are not supported for {filter}."
    }
  },
  "browsers": {
    "chrome": "Chrome",
    "firefox": "Firefox",
    "opera": "Opera",
    "edge": "Edge"
  },
  "waveform": {
    "label": "Audio seek bar",
    "current-time": "{time} seconds"
  },
  "audio-thumbnail": {
    "alt": "Cover art for \"{title}\" by {creator}"
  },
  "audio-track": {
    "aria-label": "Audio Player",
    "messages": {
      "err_aborted": "You aborted playback.",
      "err_network": "A network error occurred.",
      "err_decode": "Could not decode audio.",
      "err_unsupported": "This audio format is not supported by your browser.",
      "loading": "Loading..."
    },
    "creator": "by {creator}"
  },
  "play-pause": {
    "play": "Play",
    "pause": "Pause",
    "replay": "Replay"
  },
  "search": {
    "search": "Search"
  },
  "audio-categories": {
    "title": "Audio Category",
    "music": "Music",
    "sound-effects": "Sound Effects",
    "podcast": "Podcast"
  },
  "license-names": {
    "cc0": "CC0",
    "pdm": "Public Domain Mark",
    "by": "BY",
    "by-sa": "BY-SA",
    "by-nc": "BY-NC",
    "by-nd": "BY-ND",
    "by-nc-sa": "BY-NC-SA",
    "by-nc-nd": "BY-NC-ND"
  },
  "license-readable-names": {
    "cc0": "Zero",
    "pdm": "Public Domain Mark",
    "by": "Attribution",
    "by-sa": "Attribution-Share-Alike",
    "by-nc": "Attribution-NonCommercial",
    "by-nd": "Attribution-NoDerivatives",
    "by-nc-sa": "Attribution-NonCommercial-Share-Alike",
    "by-nc-nd": "Attribution-NonCommercial-NoDerivatives"
  },
  "dropdown-button": {
    "aria": {
      "arrow-label": "Dropdown"
    }
  },
  "migration-notice": {
    "intro": "CC Search is now called Openverse and joins WordPress as an open source project.",
    "more": "{read-more} about this announcement.",
    "read": "Read more"
  },
  "download-button": {
    "aria": {
      "dropdown-label": "Select the download file format"
    },
    "download": "Download"
  },
  "interpunct": "•",
  "modal": {
    "close": "Close"
  }
}<|MERGE_RESOLUTION|>--- conflicted
+++ resolved
@@ -55,7 +55,6 @@
     "licenses-nav-item": "The Licenses",
     "about-tab": "About",
     "resources-tab": "Resources",
-<<<<<<< HEAD
     "api-nav-item": "API",
     "notification": {
       "text": "{example_notification_text}",
@@ -66,9 +65,6 @@
       "simple": "Filters",
       "with-count": "{count} Filter | {count} Filters"
     }
-=======
-    "api-nav-item": "API"
->>>>>>> 5edf3b51
   },
   "footer": {
     "navigation": {

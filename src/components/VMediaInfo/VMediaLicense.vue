<template>
  <div class="media-attribution">
    <h5 class="mb-4 text-base md:text-2xl font-semibold">
      {{ headerText }}
    </h5>
    <template v-if="isLicense">
      <i18n
        path="media-details.reuse.attribution"
        tag="span"
        class="block text-sm md:text-base"
      >
        <template #link>
          <VLink class="uppercase text-pink" :href="licenseUrl">
            {{ fullLicenseName }}
          </VLink>
        </template>
      </i18n>
      <VLicenseElements v-if="license" :license="license" class="md:py-4" />
      <i18n
        v-if="!isLicense"
        path="media-details.reuse.license.content"
        tag="span"
        class="caption font-semibold"
      >
        <template #link>
          <VLink
            :aria-label="$t('media-details.aria.attribution.license')"
            :href="licenseUrl"
            class="text-pink"
            >{{ $t('media-details.reuse.license.link') }}</VLink
          >
        </template>
      </i18n>
    </template>
    <template v-else>
      <VLicenseElements v-if="license" :license="license" class="md:py-4" />
      <i18n
        path="media-details.reuse.tool.content"
        tag="span"
        class="caption font-semibold"
      >
        <template #link>
          <VLink
            :aria-label="$t('media-details.aria.attribution.tool')"
            :href="licenseUrl"
            class="text-pink"
            >{{ $t('media-details.reuse.tool.link') }}</VLink
          >
        </template>
      </i18n>
    </template>
  </div>
</template>

<script>
import VLicenseElements from '~/components/VLicenseElements.vue'
import VLink from '~/components/VLink.vue'

import { isLicense } from '~/utils/license'

export default {
<<<<<<< HEAD
  name: 'MediaLicense',
=======
  name: 'VMediaLicense',
>>>>>>> de897a12
  components: { VLicenseElements, VLink },
  props: {
    fullLicenseName: String,
    license: String,
    licenseUrl: String,
  },
  computed: {
    isLicense() {
      return isLicense(this.license)
    },
    headerText() {
      const licenseOrTool = this.isLicense ? 'license' : 'tool'
      return this.$t(`media-details.reuse.${licenseOrTool}-header`)
    },
  },
}
</script><|MERGE_RESOLUTION|>--- conflicted
+++ resolved
@@ -53,17 +53,13 @@
 </template>
 
 <script>
+import { isLicense } from '~/utils/license'
+
 import VLicenseElements from '~/components/VLicenseElements.vue'
 import VLink from '~/components/VLink.vue'
 
-import { isLicense } from '~/utils/license'
-
 export default {
-<<<<<<< HEAD
-  name: 'MediaLicense',
-=======
   name: 'VMediaLicense',
->>>>>>> de897a12
   components: { VLicenseElements, VLink },
   props: {
     fullLicenseName: String,

--- conflicted
+++ resolved
@@ -13,34 +13,24 @@
       </a>
 
       <img
-<<<<<<< HEAD
+        v-show="!sketchFabUid"
         :class="{ photo_image: true, loading: !isLoaded }"
         :src="
           isLoaded
             ? image.url
             : `https://api-dev.creativecommons.engineering/v1/thumbs/${$route.params.id}`
         "
-=======
-        v-show="!sketchFabUid"
-        @load="onImageLoad"
-        class="photo_image"
-        :src="image.url"
->>>>>>> 49291bab
         :alt="image.title"
         @load="onImageLoad"
       />
 
-<<<<<<< HEAD
-      <LegalDisclaimer />
-=======
       <SketchFabViewer
         v-if="sketchFabUid"
         :uid="sketchFabUid"
         @failure="sketchFabfailure = true"
       />
 
-      <legal-disclaimer />
->>>>>>> 49291bab
+      <LegalDisclaimer />
 
       <div class="margin-bottom-smaller has-text-left">
         <button
@@ -185,19 +175,8 @@
 import {
   SEND_DETAIL_PAGE_EVENT,
   DETAIL_PAGE_EVENTS,
-<<<<<<< HEAD
 } from '~/store-modules/usage-data-analytics-types'
 import attributionHtml from '~/utils/attributionHtml'
-=======
-} from '@/store/usage-data-analytics-types'
-import attributionHtml from '@/utils/attributionHtml'
-import SketchFabViewer from '@/components/SketchFabViewer'
-import ImageInfo from './ImageInfo'
-import ImageAttribution from './ImageAttribution'
-import ImageSocialShare from './ImageSocialShare'
-import LegalDisclaimer from './LegalDisclaimer'
-import ReuseSurvey from './ReuseSurvey'
->>>>>>> 49291bab
 
 export default {
   name: 'PhotoDetails',
@@ -211,18 +190,6 @@
     'imageType',
     'socialSharingEnabled',
   ],
-<<<<<<< HEAD
-=======
-  components: {
-    ImageInfo,
-    ImageAttribution,
-    ImageSocialShare,
-    LegalDisclaimer,
-    ContentReportForm,
-    ReuseSurvey,
-    SketchFabViewer,
-  },
->>>>>>> 49291bab
   data() {
     return {
       sketchFabfailure: false,
@@ -230,10 +197,9 @@
     }
   },
   computed: {
-<<<<<<< HEAD
     isLoaded() {
       return this.image && this.image.url
-=======
+    },
     sketchFabUid() {
       if (this.image.source !== 'sketchfab' || this.sketchFabfailure) {
         return null
@@ -242,7 +208,6 @@
       return this.image.url
         .split('https://media.sketchfab.com/models/')[1]
         .split('/')[0]
->>>>>>> 49291bab
     },
     isReportFormVisible() {
       return this.$store.state.isReportFormVisible

<template>
  <div class="global-audio sticky sm:hidden bottom-0">
    <VGlobalAudioTrack v-if="audio" layout="global" :audio="audio" />
    <VIconButton
      v-if="audio"
      class="absolute top-0 rtl:left-0 ltr:right-0 border-none z-10"
      :icon-props="{ iconPath: icons.closeIcon }"
      @click="handleClose"
    />
  </div>
</template>

<script>
import { useStore, useRoute, watch, computed } from '@nuxtjs/composition-api'

<<<<<<< HEAD
import closeIcon from '~/assets/icons/close-small.svg'
import { useActiveAudio } from '~/composables/use-active-audio'

import { useActiveMediaStore } from '~/store/active-media'
=======
import { ACTIVE } from '~/constants/store-modules'
import {
  SET_MESSAGE,
  EJECT_ACTIVE_MEDIA_ITEM,
} from '~/constants/mutation-types'

import { useActiveAudio } from '~/composables/use-active-audio'

import closeIcon from '~/assets/icons/close-small.svg'
>>>>>>> e8cab9fa

export default {
  name: 'VGlobalAudioSection',
  setup() {
    const activeMediaStore = useActiveMediaStore()
    const store = useStore()
    const route = useRoute()

    const activeAudio = useActiveAudio()

    /* Active audio track */

    const audio = computed(() => {
      const trackId = activeMediaStore.id
      if (trackId) {
        return store.state.media.results.audio.items[trackId]
      }
      return null
    })

    /* Message */

    const handleError = (event) => {
      const error = event.target.error
      let errorMsg
      switch (error.code) {
        case error.MEDIA_ERR_ABORTED:
          errorMsg = 'err_aborted'
          break
        case error.MEDIA_ERR_NETWORK:
          errorMsg = 'err_network'
          break
        case error.MEDIA_ERR_DECODE:
          errorMsg = 'err_decode'
          break
        case error.MEDIA_ERR_SRC_NOT_SUPPORTED:
          errorMsg = 'err_unsupported'
          break
      }
      activeMediaStore.setMessage({ message: errorMsg })
    }

    watch(
      activeAudio.obj,
      (audio, _, onInvalidate) => {
        if (!audio) return
        audio.addEventListener('error', handleError)

        onInvalidate(() => {
          audio.removeEventListener('error', handleError)
        })
      },
      { immediate: true }
    )

    const handleClose = activeMediaStore.ejectActiveMediaItem

    /* Router observation */

    const routeName = computed(() => route.value.name)
    watch(routeName, (routeNameVal, oldRouteNameVal) => {
      if (
        oldRouteNameVal.includes('audio') &&
        !routeNameVal.includes('audio')
      ) {
        activeAudio.obj.value?.pause()
        activeMediaStore.ejectActiveMediaItem()
      }
    })

    return {
      icons: {
        closeIcon,
      },

      audio,

      handleError,
      handleClose,
    }
  },
}
</script><|MERGE_RESOLUTION|>--- conflicted
+++ resolved
@@ -13,22 +13,10 @@
 <script>
 import { useStore, useRoute, watch, computed } from '@nuxtjs/composition-api'
 
-<<<<<<< HEAD
-import closeIcon from '~/assets/icons/close-small.svg'
 import { useActiveAudio } from '~/composables/use-active-audio'
-
 import { useActiveMediaStore } from '~/store/active-media'
-=======
-import { ACTIVE } from '~/constants/store-modules'
-import {
-  SET_MESSAGE,
-  EJECT_ACTIVE_MEDIA_ITEM,
-} from '~/constants/mutation-types'
-
-import { useActiveAudio } from '~/composables/use-active-audio'
 
 import closeIcon from '~/assets/icons/close-small.svg'
->>>>>>> e8cab9fa
 
 export default {
   name: 'VGlobalAudioSection',

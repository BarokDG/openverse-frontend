<template>
<<<<<<< HEAD
  <div
    class="audio-track"
    aria-label="$t('audio-track.aria-label')"
    role="region"
  >
    <div
      class="waveform-section"
      @keypress.enter="setPlayerState(!isPlaying)"
      @keypress.space="setPlayerState(!isPlaying)"
    >
=======
  <div class="audio-track">
    <!-- Only visible in compact player -->
    <div v-if="isCompact" class="info-section flex justify-between">
      <i18n path="audio-track.title" tag="p">
        <template #title>
          <NuxtLink to="#" class="text-pink hover:text-pink hover:underline">
            {{ audio.title }}</NuxtLink
          >
        </template>
        <template #creator>{{ audio.creator }}</template>
      </i18n>
      {{ audio.category }}
    </div>

    <div class="waveform-section flex flex-row gap-2">
      <PlayPause
        v-if="isCompact"
        class="flex-shrink-0"
        :is-playing="isPlaying"
        :disabled="!isReady"
        @toggle="setPlayerState"
      />
>>>>>>> 50690edf
      <Waveform
        :class="isCompact ? 'h-20' : 'h-30'"
        :is-ready="isReady"
        :current-time="currentTime"
        :duration="duration"
        :peaks="audio.peaks"
        :show-duration="isCompact"
        @seeked="setPosition"
      />
    </div>

    <!-- Only visible in expanded player -->
    <div v-if="!isCompact" class="info-section flex flex-row gap-6">
      <PlayPause
        :aria-controls="audio.id"
        class="self-start flex-shrink-0"
        :is-playing="isPlaying"
        :disabled="!isReady"
        @toggle="setPlayerState"
      />
      <div class="info self-end">
        <i18n path="audio-track.title" tag="p">
          <template #title>
            <strong>{{ audio.title }}</strong>
          </template>
          <template #creator>
            <a
              class="text-pink hover:text-pink hover:underline"
              :href="audio.creatorUrl"
              >{{ audio.creator }}</a
            >
          </template>
        </i18n>
        <p class="-mt-2">
          {{ durationFmt }}
        </p>
      </div>
    </div>

    <!-- eslint-disable vuejs-accessibility/media-has-caption -->
    <audio
      v-show="false"
      :id="audio.id"
      ref="audio"
      controls
      :src="audio.url"
      crossorigin="anonymous"
      @loadedmetadata="
        setIsReady()
        updateTime()
      "
      @play="setIsPlaying(true)"
      @pause="setIsPlaying(false)"
    />
    <!-- eslint-enable vuejs-accessibility/media-has-caption -->
  </div>
</template>

<script>
import Waveform from '~/components/AudioTrack/Waveform.vue'
import PlayPause from '~/components/AudioTrack/PlayPause.vue'

/**
 * Displays the waveform and basic information about the track, along with
 * controls to play, pause or seek to a point on the track.
 */
export default {
  name: 'AudioTrack',
  components: { PlayPause, Waveform },
  props: {
    /**
     * the information about the track, typically from a track's detail endpoint
     */
    audio: {
      type: Object,
      required: true,
    },
    /**
     * whether to render the player in a compact style; This places the waveform
     * and the play-pause button on the same line.
     */
    isCompact: {
      type: Boolean,
      default: false,
    },
  },
  data: () => ({
    player: null, // HTMLAudioElement
    currentTime: 0,
    duration: 0,
    isReady: false,
    isPlaying: false,
  }),
  computed: {
    /**
     * Get the duration of the song in hh:mm:ss format, dropping the hour part
     * if it is zero.
     * @returns {string} the duration in a human-friendly format
     */
    durationFmt() {
      const seconds = (this.audio.duration ?? 0) / 1e3 // ms -> s
      const date = new Date(0)
      date.setSeconds(seconds)
      return date.toISOString().substr(11, 8).replace(/^00:/, '')
    },
  },
  mounted() {
    this.player = this.$refs.audio
  },
  methods: {
    updateTime() {
      this.currentTime = this.player.currentTime
      this.duration = this.player.duration
    },
    syncTime() {
      if (this.player) {
        this.updateTime()
      }
      if (this.isPlaying) {
        // still playing, keep looping
        window.requestAnimationFrame(this.syncTime)
      }
    },

    // Subcomponent events
    setPosition(percentage) {
      if (this.player.duration) {
        this.player.currentTime = this.player.duration * percentage
        this.updateTime()
      }
    },
    async setPlayerState(isPlaying) {
      if (isPlaying) {
        await this.player.play()
        window.requestAnimationFrame(this.syncTime)
      } else {
        await this.player.pause()
      }
    },

    // HTMLAudioElement events
    setIsReady() {
      this.isReady = true
    },
    setIsPlaying(isPlaying) {
      this.isPlaying = isPlaying
    },
  },
}
</script><|MERGE_RESOLUTION|>--- conflicted
+++ resolved
@@ -1,17 +1,9 @@
 <template>
-<<<<<<< HEAD
   <div
     class="audio-track"
     aria-label="$t('audio-track.aria-label')"
     role="region"
   >
-    <div
-      class="waveform-section"
-      @keypress.enter="setPlayerState(!isPlaying)"
-      @keypress.space="setPlayerState(!isPlaying)"
-    >
-=======
-  <div class="audio-track">
     <!-- Only visible in compact player -->
     <div v-if="isCompact" class="info-section flex justify-between">
       <i18n path="audio-track.title" tag="p">
@@ -25,7 +17,7 @@
       {{ audio.category }}
     </div>
 
-    <div class="waveform-section flex flex-row gap-2">
+    <div class="flex flex-row gap-2">
       <PlayPause
         v-if="isCompact"
         class="flex-shrink-0"
@@ -33,16 +25,21 @@
         :disabled="!isReady"
         @toggle="setPlayerState"
       />
->>>>>>> 50690edf
-      <Waveform
-        :class="isCompact ? 'h-20' : 'h-30'"
-        :is-ready="isReady"
-        :current-time="currentTime"
-        :duration="duration"
-        :peaks="audio.peaks"
-        :show-duration="isCompact"
-        @seeked="setPosition"
-      />
+      <div
+        class="waveform-section"
+        @keypress.enter="setPlayerState(!isPlaying)"
+        @keypress.space="setPlayerState(!isPlaying)"
+      >
+        <Waveform
+          :class="isCompact ? 'h-20' : 'h-30'"
+          :is-ready="isReady"
+          :current-time="currentTime"
+          :duration="duration"
+          :peaks="audio.peaks"
+          :show-duration="isCompact"
+          @seeked="setPosition"
+        />
+      </div>
     </div>
 
     <!-- Only visible in expanded player -->

<template>
  <div
    class="audio-track"
    :aria-label="$t('audio-track.aria-label')"
    role="region"
    v-bind="layoutBasedProps"
    v-on="layoutBasedListeners"
  >
    <Component
      :is="layoutComponent"
      :audio="audio"
      :size="_size"
      :status="status"
      :current-time="currentTime"
    >
      <template #controller="waveformProps">
        <VWaveform
          v-bind="waveformProps"
          :peaks="audio.peaks"
          :current-time="currentTime"
          :duration="duration"
          :message="message ? $t(`audio-track.messages.${message}`) : null"
          @seeked="handleSeeked"
          @toggle-playback="handleToggle"
        />
      </template>

      <template #play-pause="playPauseProps">
        <VPlayPause
          ref="playPauseRef"
          :status="status"
          v-bind="playPauseProps"
          @toggle="handleToggle"
        />
      </template>
    </Component>
  </div>
</template>

<script>
import {
  computed,
  defineComponent,
  ref,
  useStore,
  watch,
  onUnmounted,
  useRoute,
} from '@nuxtjs/composition-api'

import { useActiveAudio } from '~/composables/use-active-audio'

import { ACTIVE, MEDIA } from '~/constants/store-modules'

import {
  PAUSE_ACTIVE_MEDIA_ITEM,
  SET_ACTIVE_MEDIA_ITEM,
} from '~/constants/mutation-types'

import VPlayPause from '~/components/VAudioTrack/VPlayPause.vue'
import VWaveform from '~/components/VAudioTrack/VWaveform.vue'

import VFullLayout from '~/components/VAudioTrack/layouts/VFullLayout.vue'
import VRowLayout from '~/components/VAudioTrack/layouts/VRowLayout.vue'
import VBoxLayout from '~/components/VAudioTrack/layouts/VBoxLayout.vue'
import VGlobalLayout from '~/components/VAudioTrack/layouts/VGlobalLayout.vue'

<<<<<<< HEAD
import { MEDIA } from '~/constants/store-modules'

import { useActiveMediaStore } from '~/store/active-media'

=======
>>>>>>> e8cab9fa
const propTypes = {
  /**
   * the information about the track, typically from a track's detail endpoint
   */
  audio: {
    type: /** @type {import('@nuxtjs/composition-api').PropType<import('~/store/types').AudioDetail>} */ (
      Object
    ),
    required: /** @type {true} */ (true),
  },
  /**
   * the arrangement of the contents on the canvas; This determines the
   * overall L&F of the audio component.
   * @todo This type def should be extracted for reuse across components
   */
  layout: {
    type: /** @type {import('@nuxtjs/composition-api').PropType<'full' | 'box' | 'row' | 'global'>} */ (
      String
    ),
    default: 'full',
    /**
     * @param {string} val
     */
    validator: (val) => ['full', 'box', 'row', 'global'].includes(val),
  },
  /**
   * the size of the component; Both 'box' and 'row' layouts offer multiple
   * sizes to choose from.
   */
  size: {
    type: /** @type {import('@nuxtjs/composition-api').PropType<'s' | 'm' | 'l'>} */ (
      String
    ),
    /**
     * @param {string} val
     */
    validator: (val) => ['s', 'm', 'l'].includes(val),
  },
}

/**
 * Displays the waveform and basic information about the track, along with
 * controls to play, pause or seek to a point on the track.
 */
export default defineComponent({
  name: 'VAudioTrack',
  components: {
    VPlayPause,
    VWaveform,

    // Layouts
    VFullLayout,
    VRowLayout,
    VBoxLayout,
    VGlobalLayout,
  },
  props: propTypes,
  setup(props, { emit }) {
    const activeMediaStore = useActiveMediaStore()
    const store = useStore()
    const route = useRoute()

    const activeAudio = useActiveAudio()

    const status = ref('paused')
    const currentTime = ref(0)
    const audioDuration = ref(null)

    const initLocalAudio = () => {
      // Preserve existing local audio if we plucked it from the global active audio
      if (!localAudio) localAudio = new Audio(props.audio.url)

      localAudio.addEventListener('play', setPlaying)
      localAudio.addEventListener('pause', setPaused)
      localAudio.addEventListener('ended', setPlayed)
      localAudio.addEventListener('timeupdate', setTimeWhenPaused)
      localAudio.addEventListener('durationchange', setDuration)

      /**
       * Similar to the behavior in the global audio track,
       * if the local audio was set to an already existing and
       * matching active global track, then we'll need to initialize
       * the status based on the `paused` and `ended` booleans
       * on the audio object.
       *
       * For newly initialized audio objects, this is harmless,
       * but it is essential for making sure page transitions
       * preserve the existing, already manipulated audio
       * object's state.
       *
       * Unlike the global audio track, however, this will not
       * always result in a status of `playing` in practice,
       * as the state of the active global track could be any
       * of the three statuses we track when the page transition
       * happens. For example, the audio track on the result page
       * could have been played through (and thus `ended`), or it
       * could be paused mid-way (and thus `paused`), or neither
       * and thus would be playing.
       */
      if (localAudio.paused) {
        if (localAudio.ended) {
          setPlayed()
        } else {
          setPaused()
        }
      } else {
        setPlaying()
      }

      currentTime.value = localAudio.currentTime
    }

    /**
     * We can only create the local audio object on the client,
     * so the initialization of this variable is hidden inside
     * the `initLocalAudio` function which is only called when
     * playback is first requested or when the track if first seeked.
     *
     * However, when navigating to an audio result page, if
     * the globally active audio already matches the result
     * that was clicked on, hijack that object instead and
     * treat it as the local audio for this instance.
     *
     * @type {HTMLAudioElement | undefined}
     * */
    let localAudio =
      activeAudio.obj.value?.src === props.audio.url
        ? activeAudio.obj.value
        : undefined

    const updateTimeLoop = () => {
      if (localAudio && status.value === 'playing') {
        currentTime.value = localAudio.currentTime
        window.requestAnimationFrame(updateTimeLoop)
      }
    }

    const setPlaying = () => {
      status.value = 'playing'
      activeAudio.obj.value = localAudio
      activeMediaStore.setActiveMediaItem({
        type: 'audio',
        id: props.audio.id,
      })
      updateTimeLoop()
    }
    const setPaused = () => {
      status.value = 'paused'
      activeMediaStore.pauseActiveMediaItem()
    }
    const setPlayed = () => (status.value = 'played')
    const setTimeWhenPaused = () => {
      if (status.value !== 'playing' && localAudio) {
        currentTime.value = localAudio.currentTime
        if (status.value === 'played') {
          // Set to pause to remove replay icon
          status.value = 'paused'
        }
      }
    }
    const setDuration = () => {
      audioDuration.value = localAudio?.duration
    }

    /**
     * If we're transforming the globally active audio
     * into our local audio, then we need to initialize
     * the local state syncing from the audio object
     * to our local refs.
     *
     * This lives here instead of closer to where `localAudio`
     * is defined because `initLocalAudio` and several of
     * the functions it depends on also all depend on the
     * `localAudio` variable. This is the earliest in
     * `setup` that this can be called.
     */
    if (localAudio) initLocalAudio()

    onUnmounted(() => {
      if (!localAudio) return

      localAudio.removeEventListener('play', setPlaying)
      localAudio.removeEventListener('pause', setPaused)
      localAudio.removeEventListener('ended', setPlayed)
      localAudio.removeEventListener('timeupdate', setTimeWhenPaused)
      localAudio.removeEventListener('durationchange', setDuration)

      if (
        route.value.params.id === props.audio.id ||
        store.getters[`${MEDIA}/results`]?.items?.[props.audio.id]
      ) {
        /**
         * If switching to any route other than the single result
         * route for this track, pause it. Otherwise, let it keep
         * playing to introduce a "seamless" feeling beween the
         * search results page and the single result page.
         *
         * This handles going from the search page to the single
         * result page for a different track than is currently playing.
         * It also handles the same interaction for related audio.
         * Also for related audio, it will handle pausing any related
         * audio when navigating back from the single result page
         * to the search results page.
         *
         * Also, if the currently playing audio is present in the
         * existing list of search results, then also let it keep
         * playing.
         */
        return
      }

      localAudio.pause()
    })

    const play = () => {
      // delay initializing the local audio element until playback is requested
      if (!localAudio) initLocalAudio()
      localAudio?.play()
    }
    const pause = () => localAudio?.pause()

    watch(
      activeAudio.obj,
      (audio) => {
        if (audio !== localAudio && status.value === 'playing') {
          localAudio?.pause()
        }
      },
      { immediate: true }
    )

    /* Timekeeping */

    const duration = computed(
      () => audioDuration.value ?? props.audio?.duration / 1e3 ?? 0 // seconds
    )

    const message = computed(() => activeMediaStore.message)

    /* Interface with VPlayPause */

    /**
     * @param {'playing' | 'paused'} [state]
     */
    const handleToggle = (state) => {
      if (!state) {
        switch (status.value) {
          case 'playing':
            state = 'paused'
            break
          case 'paused':
          case 'played':
            state = 'playing'
            break
        }
      }

      switch (state) {
        case 'playing':
          play()
          break
        case 'paused':
          pause()
          break
      }
    }

    /* Interface with VWaveform */

    /**
     * @param {number} frac
     */
    const handleSeeked = (frac) => {
      if (!localAudio) initLocalAudio()
      /**
       * Calling initLocalAudio will guarantee localAudio
       * to be an HTMLAudioElement, but we can't prove that
       * to TypeScript without jumping through some tricky
       * hoops (using `assert`) or adding unnecessary
       * runtime checks.
       */
      localAudio.currentTime = frac * duration.value
    }

    /* Layout */

    const layoutMappings = {
      full: 'VFullLayout',
      row: 'VRowLayout',
      box: 'VBoxLayout',
      global: 'VGlobalLayout',
    }
    const layoutComponent = computed(() => layoutMappings[props.layout])

    /**
     * Sets default size if not provided.
     */
    const _size = computed(() => {
      if (isBoxed && !props.size) {
        return null
      }
      return props.size ?? 'm'
    })

    /**
     * A ref used on the play/pause button,
     * so we can capture clicks and skip
     * sending an event to the boxed layout.
     */
    const playPauseRef = ref(null)

    /**
     * These layout-conditional props and listeners allow us
     * to set properties on the parent element depending on
     * the layout in use. This is currently relevant for the
     * boxed layout exclusively.
     */
    const isBoxed = computed(() => props.layout === 'box')
    const layoutBasedProps = computed(() => {
      if (!isBoxed.value) return {}
      return {
        tabindex: isBoxed.value ? 0 : -1,
        class:
          'block focus:bg-white focus:border-tx focus:ring-[3px] focus:ring-pink focus:ring-offset-[3px] focus:outline-none rounded-sm overflow-hidden cursor-pointer',
      }
    })
    const layoutBasedListeners = computed(() => {
      if (!isBoxed.value) return {}
      return {
        click: (event) => {
          // Emit an event when the boxed layout is clicked
          // unless the click is on the play/pause button
          if (event.target === playPauseRef?.value?.$el) return
          emit('boxedAudioClick', props.audio)
        },
        keydown: (event) => {
          // 32 is Spacebar
          if (event.keyCode !== 32) return
          event.preventDefault()
          status.value = status.value === 'playing' ? 'paused' : 'playing'
          handleToggle(status.value)
        },
      }
    })

    return {
      status,
      message,
      handleToggle,
      handleSeeked,

      currentTime,
      duration,

      layoutComponent,
      _size,

      layoutBasedProps,
      layoutBasedListeners,

      playPauseRef,
    }
  },
})
</script><|MERGE_RESOLUTION|>--- conflicted
+++ resolved
@@ -50,12 +50,9 @@
 
 import { useActiveAudio } from '~/composables/use-active-audio'
 
-import { ACTIVE, MEDIA } from '~/constants/store-modules'
-
-import {
-  PAUSE_ACTIVE_MEDIA_ITEM,
-  SET_ACTIVE_MEDIA_ITEM,
-} from '~/constants/mutation-types'
+import { MEDIA } from '~/constants/store-modules'
+
+import { useActiveMediaStore } from '~/store/active-media'
 
 import VPlayPause from '~/components/VAudioTrack/VPlayPause.vue'
 import VWaveform from '~/components/VAudioTrack/VWaveform.vue'
@@ -65,13 +62,6 @@
 import VBoxLayout from '~/components/VAudioTrack/layouts/VBoxLayout.vue'
 import VGlobalLayout from '~/components/VAudioTrack/layouts/VGlobalLayout.vue'
 
-<<<<<<< HEAD
-import { MEDIA } from '~/constants/store-modules'
-
-import { useActiveMediaStore } from '~/store/active-media'
-
-=======
->>>>>>> e8cab9fa
 const propTypes = {
   /**
    * the information about the track, typically from a track's detail endpoint

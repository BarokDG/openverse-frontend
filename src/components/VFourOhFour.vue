--- conflicted
+++ resolved
@@ -54,15 +54,10 @@
   useContext,
   useRouter,
 } from '@nuxtjs/composition-api'
-<<<<<<< HEAD
+
 import { useSearchStore } from '~/stores/search'
 import { MEDIA } from '~/constants/store-modules'
 import { FETCH_MEDIA } from '~/constants/action-types'
-=======
-
-import { MEDIA, SEARCH } from '~/constants/store-modules'
-import { FETCH_MEDIA, UPDATE_QUERY } from '~/constants/action-types'
->>>>>>> 113e46cf
 
 import VSearchBar from '~/components/VHeader/VSearchBar/VSearchBar'
 

<template>
  <nav :aria-label="$t('header.aria.primary')" class="navbar">
    <div class="navbar-brand has-color-white">
      <NuxtLink class="logo" to="/">
        <IconSearchLogo />
      </NuxtLink>

      <a
        role="button"
        :class="{ ['navbar-burger']: true, ['is-active']: isBurgerMenuActive }"
        :aria-label="$t('header.aria.menu')"
        aria-expanded="false"
        @click="toggleBurgerActive"
        @keyup.enter="toggleBurgerActive"
      >
        <span aria-hidden="true" />
        <span aria-hidden="true" />
        <span aria-hidden="true" />
      </a>
    </div>
    <div :class="{ ['navbar-menu']: true, ['is-active']: isBurgerMenuActive }">
      <div v-if="showNavSearch" class="margin-left-big">
        <form
          class="hero_search-form"
          role="search"
          method="post"
          @submit.prevent="onSubmit"
        >
          <input
            v-model.lazy="form.searchTerm"
            :aria-label="$t('header.aria.search')"
            class="input"
            type="search"
            :placeholder="navSearchPlaceholder"
          />
          <div class="is-sr-only">
            <button
              :aria-label="$t('header.aria.sr-search')"
              tabindex="-1"
              type="submit"
              class="button secondary"
              value="Search"
            />
          </div>
        </form>
      </div>
      <div class="navbar-end">
        <div class="navbar-item has-dropdown is-hoverable">
          <a class="navbar-link is-arrowless">
            {{ $t('header.about-tab') }}
            <i class="icon caret-down" />
          </a>
          <div class="navbar-dropdown">
<<<<<<< HEAD
            <NuxtLink class="navbar-item" to="/about">
              {{ $t('header.about') }}
            </NuxtLink>
            <NuxtLink class="navbar-item" to="/sources">
              {{ $t('header.source') }}
            </NuxtLink>
=======
            <router-link class="navbar-item" to="/about">{{
              $t('header.about')
            }}</router-link>
            <router-link class="navbar-item" to="/sources">{{
              $t('header.source')
            }}</router-link>
>>>>>>> dd4df00e
            <a
              href="https://creativecommons.org/about/cclicenses/"
              target="_blank"
              rel="noopener"
              class="navbar-item"
              >{{ $t('header.licenses') }}
              <i class="icon external-link" />
            </a>
          </div>
        </div>

        <div class="navbar-item has-dropdown is-hoverable">
          <a class="navbar-link is-arrowless">
            {{ $t('header.resources-tab') }}
            <i class="icon caret-down" />
          </a>
          <div class="navbar-dropdown">
            <NuxtLink class="navbar-item" to="/search-help">
              {{ $t('header.search-guide') }}
            </NuxtLink>
            <NuxtLink class="navbar-item" to="/meta-search">
              {{ $t('header.meta-search') }}
            </NuxtLink>
            <NuxtLink class="navbar-item" to="/feedback">
              {{ $t('header.feedback') }}
            </NuxtLink>
          </div>
        </div>
        <router-link class="navbar-item" to="/support">{{
          $t('header.support')
        }}</router-link>

        <a
          :aria-label="$t('header.aria.extension')"
          class="navbar-item"
          href="https://opensource.creativecommons.org/ccsearch-browser-extension/"
          target="_blank"
        >
          {{ $t('header.extension') }}
          <i class="icon external-link" />
        </a>
      </div>
    </div>
  </nav>
</template>

<script>
import IconSearchLogo from '@creativecommons/vocabulary/assets/logos/products/search.svg?inline'
import { SET_QUERY } from '~/store-modules/mutation-types'

export default {
  name: 'NavSection',
  components: { IconSearchLogo },
  props: {
    showNavSearch: {
      default: false,
    },
  },
  data: () => ({ form: { searchTerm: '' }, isBurgerMenuActive: false }),
  computed: {
    navSearchPlaceholder() {
      return this.$t('header.placeholder')
    },
  },
  methods: {
    onSubmit() {
      this.$store.commit(SET_QUERY, { query: { q: this.form.searchTerm } })
      this.$router.push({
        path: '/search',
        query: { q: this.form.searchTerm },
      })
    },
    toggleBurgerActive() {
      this.isBurgerMenuActive = !this.isBurgerMenuActive
    },
  },
}
</script>

<!-- Add "scoped" attribute to limit CSS to this component only -->
<style lang="scss" scoped>
/* header */
.logo {
  color: black;

  svg {
    height: 100%;
    width: auto;
  }
}

.hero_search-form {
  margin: 0 15px;

  input {
    width: 16rem;
  }
}
</style><|MERGE_RESOLUTION|>--- conflicted
+++ resolved
@@ -51,21 +51,12 @@
             <i class="icon caret-down" />
           </a>
           <div class="navbar-dropdown">
-<<<<<<< HEAD
             <NuxtLink class="navbar-item" to="/about">
               {{ $t('header.about') }}
             </NuxtLink>
             <NuxtLink class="navbar-item" to="/sources">
               {{ $t('header.source') }}
             </NuxtLink>
-=======
-            <router-link class="navbar-item" to="/about">{{
-              $t('header.about')
-            }}</router-link>
-            <router-link class="navbar-item" to="/sources">{{
-              $t('header.source')
-            }}</router-link>
->>>>>>> dd4df00e
             <a
               href="https://creativecommons.org/about/cclicenses/"
               target="_blank"
@@ -94,9 +85,9 @@
             </NuxtLink>
           </div>
         </div>
-        <router-link class="navbar-item" to="/support">{{
-          $t('header.support')
-        }}</router-link>
+        <NuxtLink class="navbar-item" to="/support">
+          {{ $t('header.support') }}
+        </NuxtLink>
 
         <a
           :aria-label="$t('header.aria.extension')"

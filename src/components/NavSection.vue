<template>
<<<<<<< HEAD
  <nav aria-label="Primary" class="navbar small">
=======
  <nav aria-label="primary" class="navbar small">
>>>>>>> 55de23e1
    <div class="navbar-brand">
      <a class="logo" href="/">
        <img alt="Logo" src="/static/logos/products/search.svg">
      </a>
      <a role="button"
         :class="{ ['navbar-burger']: true, ['is-active']: isBurgerMenuActive }"
         aria-label="menu"
         aria-expanded="false"
         @click="toggleBurgerActive">
        <span aria-hidden="true"></span>
        <span aria-hidden="true"></span>
        <span aria-hidden="true"></span>
      </a>
    </div>
    <div :class="{ ['navbar-menu']: true, ['is-active']: isBurgerMenuActive }">
      <div class="margin-left-big"  v-if="showNavSearch ==='true'">
        <form class="hero_search-form"
              role="search"
              method="post"
              v-on:submit.prevent="onSubmit">
          <input class="input"
                type="search"
                :placeholder="navSearchPlaceholder"
                v-model.lazy="form.searchTerm">
          <div class="is-sr-only">
            <button type="submit" class="button secondary" value="Search"></button>
          </div>
        </form>
      </div>
      <div class="navbar-end">
        <a class="navbar-item" href="/about">About</a>
        <a class="navbar-item" href="/collections">Collections</a>
        <a class="navbar-item" href="/search-help">Search Guide</a>
        <a class="navbar-item" href="/feedback">Feedback</a>
        <a class="navbar-item" href="https://opensource.creativecommons.org/ccsearch-browser-extension/" target="_blank">
        Extension
        <i class="icon external-link" />
        </a>
      </div>
    </div>
  </nav>
</template>

<script>
import { SET_QUERY } from '@/store/mutation-types';

export default {
  props: {
    showNavSearch: {
      default: false,
    },
    navSearchPlaceholder: {
      default: 'Search all images',
    },
  },
  name: 'nav-section',
  data: () => ({ form: { searchTerm: '' }, isBurgerMenuActive: false }),
  methods: {
    onSubmit() {
      this.$store.commit(SET_QUERY, { query: { q: this.form.searchTerm }, shouldNavigate: true });
    },
    toggleBurgerActive() {
      this.isBurgerMenuActive = !this.isBurgerMenuActive;
    },
  },
};
</script>

<!-- Add "scoped" attribute to limit CSS to this component only -->
<style lang="scss" scoped>

/* header */

.logo > img {
  height: 42px;
  padding-right: 11px;
}


.hero_search-form {
  margin: 0 15px;

  input {
    width: 16rem;
  }
}
</style><|MERGE_RESOLUTION|>--- conflicted
+++ resolved
@@ -1,9 +1,5 @@
 <template>
-<<<<<<< HEAD
-  <nav aria-label="Primary" class="navbar small">
-=======
   <nav aria-label="primary" class="navbar small">
->>>>>>> 55de23e1
     <div class="navbar-brand">
       <a class="logo" href="/">
         <img alt="Logo" src="/static/logos/products/search.svg">

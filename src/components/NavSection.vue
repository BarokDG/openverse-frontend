--- conflicted
+++ resolved
@@ -74,7 +74,6 @@
             <i class="icon caret-down" />
           </a>
           <div class="navbar-dropdown">
-<<<<<<< HEAD
             <NuxtLink class="navbar-item" to="/search-help">
               {{ $t('header.search-guide') }}
             </NuxtLink>
@@ -84,25 +83,14 @@
             <NuxtLink class="navbar-item" to="/feedback">
               {{ $t('header.feedback') }}
             </NuxtLink>
-=======
-            <router-link class="navbar-item" to="/search-help">{{
-              $t('header.search-guide')
-            }}</router-link>
-            <router-link class="navbar-item" to="/meta-search">{{
-              $t('header.meta-search')
-            }}</router-link>
-            <router-link class="navbar-item" to="/feedback">{{
-              $t('header.feedback')
-            }}</router-link>
             <a
               href="https://api.creativecommons.engineering/"
               target="_blank"
               rel="noopener"
               class="navbar-item"
-              >{{ $t('API') }}
+              >{{ $t('header.api') }}
               <i class="icon external-link" />
             </a>
->>>>>>> 621d4bf5
           </div>
         </div>
         <NuxtLink class="navbar-item" to="/support">

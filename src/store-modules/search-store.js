--- conflicted
+++ resolved
@@ -30,13 +30,8 @@
   SEND_SEARCH_QUERY_EVENT,
   SEND_RESULT_CLICKED_EVENT,
 } from './usage-data-analytics-types'
-<<<<<<< HEAD
-import { queryStringToSearchType } from '~/utils/searchQueryTransform'
+import { queryStringToSearchType } from '~/utils/search-query-transform'
 import { ALL_MEDIA, AUDIO, IMAGE } from '~/constants/media'
-=======
-import { queryStringToSearchType } from '~/utils/search-query-transform'
-import { ALL_MEDIA } from '~/constants/media'
->>>>>>> 51e8e2bf
 
 // const getSearchPath = () =>
 //   window.location.pathname && window.location.pathname.includes('search')

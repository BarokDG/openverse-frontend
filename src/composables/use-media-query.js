/* this implementation is from https://github.com/vueuse/vueuse/packages/core/useMediaQuery/
 which, in turn, is ported from https://github.com/logaretm/vue-use-web by Abdelrahman Awad */
import { onBeforeUnmount, ref } from '@nuxtjs/composition-api'
import { SCREEN_SIZES } from '~/constants/screens.js'
import { defaultWindow } from '~/composables/window'

/**
 * Reactive Media Query.
 *
 * @param {string} query
 * @param options
 * @returns {import('@nuxtjs/composition-api').Ref<boolean>}
 */
<<<<<<< HEAD
export function useMediaQuery(query, options = {}) {
  /** @type {import('@nuxtjs/composition-api').Ref<boolean>} */
  const matches = ref(false)
  const { window = defaultWindow } = options
  if (!window) return matches

  const mediaQuery = window.matchMedia(query)
  matches.value = mediaQuery.matches
=======
export function useMediaQuery(query, options = { shouldPassInSSR: false }) {
  const { window = defaultWindow } = options
  if (!window) return ref(options.shouldPassInSSR)

  const mediaQuery = window.matchMedia(query)
  /** @type {import('@nuxtjs/composition-api').Ref<Boolean>} */
  const matches = ref(mediaQuery.matches)
>>>>>>> ce40ddd8

  const handler = (/** @type MediaQueryListEvent */ event) => {
    matches.value = event.matches
  }
  // Before Safari 14, MediaQueryList is based on EventTarget,
  // so we use addListener() and removeListener(), too.
  if ('addEventListener' in mediaQuery) {
    mediaQuery.addEventListener('change', handler)
  } else {
    mediaQuery.addListener(handler)
  }

  onBeforeUnmount(() => {
    if ('removeEventListener' in mediaQuery) {
      mediaQuery.removeEventListener('change', handler)
    } else {
      mediaQuery.removeListener(handler)
    }
  })

  return matches
}

/**
 * Check whether the current screen meets
 * or exceeds the provided breakpoint size.
 * @param {'sm'|'md'|'lg'|'xl'|'2xl'} breakpointName
 * @param options
 * @returns {import('@nuxtjs/composition-api').Ref<boolean>}
 */
export const isMinScreen = (breakpointName, options = {}) => {
  return useMediaQuery(
    `(min-width: ${SCREEN_SIZES.get(breakpointName)}px)`,
    options
  )
}

/**
 * Check if the user prefers reduced motion or not.
 * @returns {import('@nuxtjs/composition-api').Ref<boolean>}
 */
export function useReducedMotion(options = {}) {
  return useMediaQuery('(prefers-reduced-motion: reduce)', options)
}<|MERGE_RESOLUTION|>--- conflicted
+++ resolved
@@ -11,16 +11,6 @@
  * @param options
  * @returns {import('@nuxtjs/composition-api').Ref<boolean>}
  */
-<<<<<<< HEAD
-export function useMediaQuery(query, options = {}) {
-  /** @type {import('@nuxtjs/composition-api').Ref<boolean>} */
-  const matches = ref(false)
-  const { window = defaultWindow } = options
-  if (!window) return matches
-
-  const mediaQuery = window.matchMedia(query)
-  matches.value = mediaQuery.matches
-=======
 export function useMediaQuery(query, options = { shouldPassInSSR: false }) {
   const { window = defaultWindow } = options
   if (!window) return ref(options.shouldPassInSSR)
@@ -28,7 +18,6 @@
   const mediaQuery = window.matchMedia(query)
   /** @type {import('@nuxtjs/composition-api').Ref<Boolean>} */
   const matches = ref(mediaQuery.matches)
->>>>>>> ce40ddd8
 
   const handler = (/** @type MediaQueryListEvent */ event) => {
     matches.value = event.matches

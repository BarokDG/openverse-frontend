--- conflicted
+++ resolved
@@ -27,11 +27,7 @@
   ADDITIONAL: 'additional',
 })
 
-<<<<<<< HEAD
-/** @type {Record<MediaType, SupportStatus>} */
-=======
 /** @type {Record.<import('../store/types').SearchType, SupportStatus>} */
->>>>>>> 6ee52199
 export const contentStatus = {
   [ALL_MEDIA]: statuses.SUPPORTED,
   [IMAGE]: statuses.SUPPORTED,

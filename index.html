<!DOCTYPE HTML>
<html lang=en>
    <head>
      <meta charset="utf-8">
      <meta name=viewport content="width=device-width,initial-scale=1">
      <meta name="twitter:card" content="summary_large_image">
      <meta name=description content="A new Creative Commons search tool for creators seeking to discover and reuse free resources with greater ease.">
      <meta name="twitter:site" content="@creativecommons">
      <meta name="og:title" content="Creative Commons">
      <meta name="og:description" content="Empowering the world to share through 6 simple licenses + a global community of advocates for open. ">
      <meta name="twitter:site" content="https://creativecommons.org">
      <meta property="og:url" content="https://creativecommons.org">
      <meta property="og:site_name" content="Creative Commons">
      <title>CC Search</title>
      <link rel="stylesheet" type="text/css" href="https://cdnjs.cloudflare.com/ajax/libs/foundation/6.4.3/css/foundation.min.css">
<<<<<<< HEAD
      <link rel="icon" type="image/png" href="https://d15omoko64skxi.cloudfront.net/wp-content/uploads/2016/05/cc-site-icon-150x150.png" sizes="32x32">
      <link rel="icon" type="image/png" href="https://d15omoko64skxi.cloudfront.net/wp-content/uploads/2016/05/cc-site-icon-300x300.png" sizes="192x192">
      <link rel="apple-touch-icon-precomposed" href="https://d15omoko64skxi.cloudfront.net/wp-content/uploads/2016/05/cc-site-icon-300x300.png">
=======
      <link rel="stylesheet" href="//fonts.googleapis.com/css?family=Source+Sans+Pro%3A400%2C600%2C700%7CRoboto+Condensed&amp;ver=4.9.8" type="text/css" media="all">
>>>>>>> aeb17c64
      <style>
        .feedback-tab {
          display: block;
          position: fixed;
          right: -20px;
          top: 50%;
          background: #049bce;
          transform: rotate(270deg);
          transform-origin: top;
          border-top: 5px solid #fff;
          border-left: 5px solid #fff;
          border-right: 5px solid #fff;
          border-radius: 20px 20px 0 0;
          box-shadow: 0 0 10px 0 rgba(0,0,0,.8);
          z-index: 1000;
          padding: .5rem 1rem;
          color: #fff;
          font-size: 20px;
        }

        .feedback-tab:hover {
          color: white;
          text-decoration: underline;
        }

        .about-page_provider-stats-ctr{
          overflow-x: auto
        }

        @media screen and (max-width: 670px) {
          .feedback-tab {
            display: none;
          }
        }
      </style>
    </head>
    <body>
      <div id="app"></div>

      <script>
        // Use production Google Analytics ID if ccsearch is in the URL, otherwise use development/staging ID
        // TODO: Refactor this to use environment variables instead of hardcoding IDs here.
        var gaID = document.location.hostname.indexOf('ccsearch') == -1 ? 'UA-2010376-36' : 'UA-2010376-33';
        /* eslint-disable */
        (function(i,s,o,g,r,a,m){i['GoogleAnalyticsObject']=r;i[r]=i[r]||function(){
        (i[r].q=i[r].q||[]).push(arguments)},i[r].l=1*new Date();a=s.createElement(o),
        m=s.getElementsByTagName(o)[0];a.async=1;a.src=g;m.parentNode.insertBefore(a,m)
        })(window,document,'script','https://www.google-analytics.com/analytics.js','ga');
        /* eslint-enable */

        ga('create', gaID, 'auto');
        ga('send', 'pageview');
      </script>

    </body>
</html><|MERGE_RESOLUTION|>--- conflicted
+++ resolved
@@ -13,13 +13,10 @@
       <meta property="og:site_name" content="Creative Commons">
       <title>CC Search</title>
       <link rel="stylesheet" type="text/css" href="https://cdnjs.cloudflare.com/ajax/libs/foundation/6.4.3/css/foundation.min.css">
-<<<<<<< HEAD
       <link rel="icon" type="image/png" href="https://d15omoko64skxi.cloudfront.net/wp-content/uploads/2016/05/cc-site-icon-150x150.png" sizes="32x32">
       <link rel="icon" type="image/png" href="https://d15omoko64skxi.cloudfront.net/wp-content/uploads/2016/05/cc-site-icon-300x300.png" sizes="192x192">
       <link rel="apple-touch-icon-precomposed" href="https://d15omoko64skxi.cloudfront.net/wp-content/uploads/2016/05/cc-site-icon-300x300.png">
-=======
       <link rel="stylesheet" href="//fonts.googleapis.com/css?family=Source+Sans+Pro%3A400%2C600%2C700%7CRoboto+Condensed&amp;ver=4.9.8" type="text/css" media="all">
->>>>>>> aeb17c64
       <style>
         .feedback-tab {
           display: block;

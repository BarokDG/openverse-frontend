const { test, expect } = require('@playwright/test')

const { changeContentType } = require('./utils')

/**
 * Using SSR:
 * 1. Can open 'all content' search page, and see search results.
 * 2. Can open 'image' search page, and see search results.
 * 3. Can open 'audio' content type page, and see search results.
 *
 * On client side:
 * 1. Can open 'all content' search page, and see search results.
 * 2. Can open 'image' search page, and see search results.
 * 3. Can open 'audio' search page, and see search results.
 * 4. Can open 'image' search page from the 'all content' page.
 * 5. Can open 'audio' search from the 'all content' page.
 *
 * Results include search meta information, media grid and Meta search form, can load more media if there are more media items.
 */

test.beforeEach(async ({ context }) => {
  // Block any audio (jamendo.com) requests for each test in this file.
  await context.route('**.jamendo.com**', (route) => route.abort())
})

const searchTypes = [
  {
    id: 'all',
    name: 'All content',
    url: '/search/?q=birds',
    canLoadMore: true,
    metaSourceCount: 6,
  },
  {
    id: 'image',
    name: 'Images',
    url: '/search/image?q=birds',
    canLoadMore: true,
    metaSourceCount: 6,
    results: /Over 10,000 results/,
  },
  {
    id: 'audio',
    name: 'Audio',
    url: '/search/audio?q=birds',
    canLoadMore: true,
    metaSourceCount: 3,
    results: /93 results/,
  },
]

async function checkLoadMore(page, searchType) {
  const loadMoreSection = await page.locator('[data-testid="load-more"]')
  if (!searchType.canLoadMore) {
<<<<<<< HEAD
    // When we expect the section not to be here, the test becomes very slow because
    // it waits until the end of the timeout (5 seconds).
=======
>>>>>>> d701ee91
    await expect(loadMoreSection).toHaveCount(0, { timeout: 300 })
  } else {
    await expect(loadMoreSection).toHaveCount(1)
    await expect(loadMoreSection).toContainText('Load more')
  }
}
async function checkMetasearchForm(page, searchType) {
  const metaSearchForm = await page.locator('[data-testid="meta-search-form"]')
  await expect(metaSearchForm).toHaveCount(1)

  const sourceButtons = await page.locator('.meta-search a')
  await expect(sourceButtons).toHaveCount(searchType.metaSourceCount)
}

async function checkSearchMetadata(page, searchType) {
  if (searchType.canLoadMore) {
    const searchResult = await page.locator('[data-testid="search-results"]')
    await expect(searchResult).toBeVisible()
    await expect(searchResult).not.toBeEmpty()
  }
}

async function checkPageMeta(page, searchType) {
  const urlParam = searchType.id === 'all' ? '' : searchType.id

  const expectedTitle = `birds | Openverse`
  const expectedURL = `/search/${urlParam}?q=birds`

  await expect(page).toHaveTitle(expectedTitle)
  await expect(page).toHaveURL(expectedURL)
}
async function checkSearchResult(page, searchType) {
  await checkSearchMetadata(page, searchType)
  await checkLoadMore(page, searchType)
  await checkMetasearchForm(page, searchType)
  await checkPageMeta(page, searchType)
}

for (const searchType of searchTypes) {
  test(`Can open ${searchType.name} search page on SSR`, async ({ page }) => {
    await page.goto(searchType.url)

    await checkSearchResult(page, searchType)
  })

  test(`Can open ${searchType.name} page client-side`, async ({ page }) => {
    // Audio is loading a lot of files, so we do not use it for the first SSR page
    const pageToOpen = searchType.id === 'all' ? searchTypes[1] : searchTypes[0]
    await page.goto(pageToOpen.url)
    await changeContentType(page, searchType.name)
    await checkSearchResult(page, searchType)
  })
}

for (let searchTypeName of ['audio', 'image']) {
  const searchType = searchTypes.find((type) => type.id === searchTypeName)
  test(`Can open ${searchTypeName} page from the all view`, async ({
    page,
  }) => {
    await page.goto('/search/?q=birds')
    const contentLink = await page.locator(
      `a[href*="/search/${searchTypeName}"][href$="q=birds"]`
    )
    await expect(contentLink).toContainText(searchType.results)
    await page.click(`a[href*="/search/${searchTypeName}"][href$="q=birds"]`)

    await expect(page).toHaveURL(searchType.url)
    await checkSearchResult(page, searchType)
  })
}<|MERGE_RESOLUTION|>--- conflicted
+++ resolved
@@ -52,11 +52,8 @@
 async function checkLoadMore(page, searchType) {
   const loadMoreSection = await page.locator('[data-testid="load-more"]')
   if (!searchType.canLoadMore) {
-<<<<<<< HEAD
     // When we expect the section not to be here, the test becomes very slow because
     // it waits until the end of the timeout (5 seconds).
-=======
->>>>>>> d701ee91
     await expect(loadMoreSection).toHaveCount(0, { timeout: 300 })
   } else {
     await expect(loadMoreSection).toHaveCount(1)

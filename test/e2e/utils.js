const { expect } = require('@playwright/test')

const openFilters = async (page) => {
  const filterButtonSelector =
    '[aria-controls="filter-sidebar"], [aria-controls="filter-modal"]'
  const isPressed = async () =>
    await page.getAttribute(filterButtonSelector, 'aria-pressed')
  if ((await isPressed()) !== 'true') {
    await page.click(filterButtonSelector)
    expect(await isPressed()).toEqual('true')
  }
}

const assertCheckboxStatus = async (page, label, status = 'checked') => {
  const checkbox = page.locator(`label:has-text('${label}')`)
  switch (status) {
    case 'checked': {
      await expect(checkbox).not.toBeDisabled()
      await expect(checkbox).toBeChecked()
      break
    }
    case 'unchecked': {
      await expect(checkbox).not.toBeDisabled()
      await expect(checkbox).not.toBeChecked()
      break
    }
    case 'disabled': {
      await expect(checkbox).toBeDisabled()
    }
  }
}

const changeContentType = async (page, to) => {
  await page.click(
    `button[aria-controls="content-switcher-popover"], button[aria-controls="content-switcher-modal"]`
  )
  await page.click(`button[role="radio"]:has-text("${to}")`)
}
/**
 * Finds a button with a popup to the left of the filters button which doesn't have a 'menu' label
 * @param page
 * @returns {Promise<string>}
 */
const currentContentType = async (page) => {
  const contentSwitcherButton = await page.locator(
    `button[aria-controls="content-switcher-popover"], button[aria-controls="content-switcher-modal"]`
  )
  return contentSwitcherButton.textContent()
}

const mockProviderApis = async (context) => {
  await context.route('**.jamendo.com**', (route) => route.abort())
}

module.exports = {
  openFilters,
  changeContentType,
  currentContentType,
<<<<<<< HEAD
  assertCheckboxStatus,
  mockAllSearch,
  mockThumbnails,
  mockImages,
=======
  assertCheckboxCheckedStatus,
  mockProviderApis,
>>>>>>> 113e46cf
}<|MERGE_RESOLUTION|>--- conflicted
+++ resolved
@@ -56,13 +56,6 @@
   openFilters,
   changeContentType,
   currentContentType,
-<<<<<<< HEAD
   assertCheckboxStatus,
-  mockAllSearch,
-  mockThumbnails,
-  mockImages,
-=======
-  assertCheckboxCheckedStatus,
   mockProviderApis,
->>>>>>> 113e46cf
 }
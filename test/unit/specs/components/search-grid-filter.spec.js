--- conflicted
+++ resolved
@@ -1,44 +1,13 @@
 import Vuex from 'vuex'
 import { fireEvent, render, screen } from '@testing-library/vue'
 import { createLocalVue } from '@vue/test-utils'
-<<<<<<< HEAD
-import SearchGridFilter from '~/components/VFilters/VSearchGridFilter.vue'
+
+import { createPinia, PiniaVuePlugin } from 'pinia'
+
 import { FETCH_MEDIA } from '~/constants/action-types'
-import { createPinia, PiniaVuePlugin } from 'pinia'
 import { useFilterStore } from '~/stores/filter'
-=======
-import clonedeep from 'lodash.clonedeep'
-
-import { IMAGE } from '~/constants/media'
-import store from '~/store/search'
-import { FETCH_MEDIA } from '~/constants/action-types'
 
 import SearchGridFilter from '~/components/VFilters/VSearchGridFilter.vue'
-
-const initialFilters = {
-  licenseTypes: [
-    {
-      code: 'commercial',
-      name: 'Commercial usage',
-      checked: false,
-    },
-    {
-      code: 'modification',
-      name: 'Modify or adapt',
-      checked: false,
-    },
-  ],
-  licenses: [{ code: 'by', name: 'CC-BY', checked: false }],
-  imageCategories: [{ code: 'photo', name: 'Photographs', checked: false }],
-  imageExtensions: [{ code: 'jpg', name: 'JPG', checked: false }],
-  imageProviders: [{ code: 'met', name: 'Metropolitan', checked: false }],
-  audioProviders: [{ code: 'jamendo', name: 'Jamendo', checked: false }],
-  sizes: [{ code: 'small', name: 'small', checked: false }],
-  aspectRatios: [],
-  searchBy: [{ code: 'creator', checked: false }],
-  mature: false,
-}
->>>>>>> 113e46cf
 
 describe('SearchGridFilter', () => {
   let options = {}

--- conflicted
+++ resolved
@@ -44,12 +44,9 @@
     "src/data/api-service.js",
     "src/data/usage-data-service.js",
     "src/store/user.js",
-<<<<<<< HEAD
     "src/utils/decode-data.js",
     "src/utils/decode-media-data.js",
-=======
     "src/utils/deep-freeze.js",
->>>>>>> 6ee52199
     "src/utils/key-codes.js",
     "src/utils/local.js",
     "src/utils/warn.js"

import pkg from './package.json'
import locales from './src/locales/scripts/valid-locales.json'
import stringToBoolean from './src/utils/string-to-boolean'

/**
 * Default environment variables are set on this key. Defaults are fallbacks to existing env vars.
 */
export const env = {
<<<<<<< HEAD
  apiUrl: process.env.API_URL || 'https://api.openverse.engineering/v1/',
  socialSharing: process.env.SOCIAL_SHARING || true,
  enableGoogleAnalytics: process.env.ENABLE_GOOGLE_ANALYTICS || false,
  googleAnalyticsUA: process.env.GOOGLE_ANALYTICS_UA || 'UA-2010376-36',
=======
  apiUrl: process.env.API_URL ?? 'https://api.creativecommons.engineering/v1/',
  socialSharing: stringToBoolean(process.env.SOCIAL_SHARING) ?? true,
  enableGoogleAnalytics:
    stringToBoolean(process.env.ENABLE_GOOGLE_ANALYTICS) ?? false,
  googleAnalyticsUA: process.env.GOOGLE_ANALYTICS_UA ?? 'UA-2010376-36',
>>>>>>> 184549bc
  filterStorageKey: 'openverse-filter-visibility',
  notificationStorageKey: 'openverse-show-notification',
  enableInternalAnalytics:
    stringToBoolean(process.env.ENABLE_INTERNAL_ANALYTICS) ?? false,
  /** Feature flag to enable non-image media */
  allMediaFeature: stringToBoolean(process.env.ALL_MEDIA_FEATURE) ?? true,
}

/**
 * The default metadata for the site. Can be extended and/or overwritten per page. And even in components!
 * See the Nuxt.js docs for more info.
 * {@link https://nuxtjs.org/guides/features/meta-tags-seo Nuxt.js Docs}
 */
const meta = [
  { charset: 'utf-8' },
  {
    name: 'description',
    content:
      'A new Openverse search tool for creators seeking to discover and reuse free resources with greater ease.',
  },
  { name: 'viewport', content: 'width=device-width,initial-scale=1' },
  { name: 'twitter:card', content: 'summary_large_image' },
  { name: 'twitter:site', content: '@creativecommons' },
  { name: 'og:title', content: 'Openverse' },
  {
    name: 'og:image',
    content: '/cclogo-shared-image.jpg',
  },
  {
    name: 'og:description',
    content:
      'Empowering the world to share through 6 simple licenses + a global community of advocates for open.',
  },
  {
    name: 'og:url',
    content: 'https://creativecommons.org',
  },
  {
    name: 'og:site_name',
    content: 'Creative Search',
  },
  {
    vmid: 'monetization',
    name: 'monetization',
    content: '$ilp.uphold.com/edR8erBDbRyq',
  },
]

if (process.env.NODE_ENV === 'production') {
  meta.push({
    'http-equiv': 'Content-Security-Policy',
    content: 'upgrade-insecure-requests',
  })
}

// Default html head
const head = {
  title: 'Openverse',
  meta,
  link: [
    {
      rel: 'preconnect',
      href: env.apiUrl,
      crossorigin: '',
    },
    {
      rel: 'dns-prefetch',
      href: env.apiUrl,
    },
    {
      rel: 'search',
      type: 'application/opensearchdescription+xml',
      title: 'Openverse',
      href: '/opensearch.xml',
    },
    {
      rel: 'icon',
      type: 'image/png',
      href: '/app-icons/cc-site-icon-150x150.png',
      sizes: '32x32',
    },
    {
      rel: 'icon',
      type: 'image/png',
      href: '/app-icons/cc-site-icon-300x300.png',
      sizes: '192x192',
    },
    {
      rel: 'apple-touch-icon-precomposed',
      type: 'image/png',
      href: '/app-icons/cc-site-icon-300x300.png',
      sizes: '192x192',
    },
  ],
}

export default {
  // eslint-disable-next-line no-undef
  version: pkg.version, // used to purge cache :)
  cache: {
    pages: ['/'],
    store: {
      type: 'memory', // 'redis' would be nice
      max: 100,
      ttl: process.env.MICROCACHE_DURATION || 60,
    },
  },
  srcDir: 'src/',
  modern: 'client',
  server: { port: process.env.PORT || 8443 },
  router: {
    middleware: 'middleware',
  },
  components: {
    dirs: [
      '~/components',
      '~/components/ContentReport',
      '~/components/Filters',
      '~/components/ImageDetails',
      '~/components/MediaInfo',
      '~/components/MetaSearch',
      '~/components/MediaTag',
    ],
  },
  plugins: [
    { src: '~/plugins/ab-test-init.js', mode: 'client' },
    { src: '~/plugins/ga.js', mode: 'client' },
    { src: '~/plugins/url-change.js' },
    { src: '~/plugins/migration-notice.js' },
  ],
  css: [
    '~/assets/fonts.css',
    '~/styles/vocabulary.scss',
    '~/styles/global.scss',
  ],
  head,
  env,
  dev: process.env.NODE_ENV !== 'production',
  buildModules: [
    '@nuxtjs/composition-api/module',
    '@nuxtjs/tailwindcss',
    '@nuxtjs/style-resources',
    '@nuxtjs/svg',
    '@nuxtjs/eslint-module',
  ],
  // Load the scss variables into every component:
  // No need to import them. Since the variables will not exist in the final build,
  // this doesn't make the built files larger.
  styleResources: {
    scss: ['./styles/utilities/all.scss'],
  },
  modules: [
    '@nuxtjs/sentry',
    '@nuxtjs/sitemap',
    'nuxt-ssr-cache',
    '@nuxtjs/i18n',
  ],
  i18n: {
    locales: [
      {
        code: 'en',
        name: 'English',
        iso: 'en',
        file: 'en.json',
      },
      ...(locales ?? []),
    ],
    lazy: true,
    langDir: 'locales',
    strategy: 'no_prefix',
    defaultLocale: 'en',
    detectBrowserLanguage: {
      useCookie: true,
      cookieKey: 'i18n_redirected',
      alwaysRedirect: true,
    },
    baseUrl: 'http://localhost:8443',
    vueI18n: '~/plugins/vue-i18n.js',
  },
  sentry: {
    dsn:
      process.env.SENTRY_DSN ||
      'https://3f3e05dbe6994c318d1bf1c8bfcf71a1@o288582.ingest.sentry.io/1525413',
    lazy: true,
  },
  tailwindcss: {
    // https://github.com/nuxt-community/tailwindcss-module/issues/114#issuecomment-698885369
    configPath: '~~/tailwind.config.js',
  },
  storybook: {
    port: 6006, // standard port for Storybook
    stories: ['~/**/*.stories.@(mdx|js)'],
    addons: [
      {
        name: '@storybook/addon-essentials',
        options: {
          backgrounds: false,
          viewport: false,
          toolbars: false,
        },
      },
    ],
    parameters: {
      options: {
        storySort: {
          order: ['Introduction', ['Openverse UI']],
        },
      },
    },
  },
}<|MERGE_RESOLUTION|>--- conflicted
+++ resolved
@@ -6,18 +6,11 @@
  * Default environment variables are set on this key. Defaults are fallbacks to existing env vars.
  */
 export const env = {
-<<<<<<< HEAD
-  apiUrl: process.env.API_URL || 'https://api.openverse.engineering/v1/',
-  socialSharing: process.env.SOCIAL_SHARING || true,
-  enableGoogleAnalytics: process.env.ENABLE_GOOGLE_ANALYTICS || false,
-  googleAnalyticsUA: process.env.GOOGLE_ANALYTICS_UA || 'UA-2010376-36',
-=======
-  apiUrl: process.env.API_URL ?? 'https://api.creativecommons.engineering/v1/',
+  apiUrl: process.env.API_URL ?? 'https://api.openverse.engineering/v1/',
   socialSharing: stringToBoolean(process.env.SOCIAL_SHARING) ?? true,
   enableGoogleAnalytics:
     stringToBoolean(process.env.ENABLE_GOOGLE_ANALYTICS) ?? false,
   googleAnalyticsUA: process.env.GOOGLE_ANALYTICS_UA ?? 'UA-2010376-36',
->>>>>>> 184549bc
   filterStorageKey: 'openverse-filter-visibility',
   notificationStorageKey: 'openverse-show-notification',
   enableInternalAnalytics:

module.exports = {
  root: true,
  env: {
    browser: true,
    node: true,
  },
  parserOptions: {
    parser: '@typescript-eslint/parser',
  },
  extends: [
    'plugin:@typescript-eslint/recommended',
    'eslint:recommended',
    // https://github.com/vuejs/eslint-plugin-vue#priority-a-essential-error-prevention
    // consider switching to `plugin:vue/strongly-recommended` or `plugin:vue/recommended` for stricter rules.
    'plugin:vue/recommended',
    'plugin:prettier/recommended',
    'plugin:vuejs-accessibility/recommended',
    'plugin:@intlify/vue-i18n/recommended',
  ],
  // required to lint *.vue files
  plugins: [
    '@typescript-eslint',
    'eslint-plugin-tsdoc',
    'vue',
    'vuejs-accessibility',
    'unicorn',
  ],
  // add your custom rules here
  rules: {
    semi: [2, 'never'],
    'no-console': 'off',
    'vue/max-attributes-per-line': 'off',
    'vue/require-prop-types': 'off',
    'vue/require-default-prop': 'off',
    'vue/html-closing-bracket-newline': 'off',
    'vue/html-indent': 'off',
    'vue/singleline-html-element-content-newline': 'off',
    'vue/component-name-in-template-casing': [
      'error',
      'PascalCase',
      { registeredComponentsOnly: false, ignores: ['i18n'] },
    ],
    'vue/html-self-closing': [
      'error',
      {
        html: {
          void: 'always',
          normal: 'always',
          component: 'always',
        },
        svg: 'always',
        math: 'always',
      },
    ],
    'vuejs-accessibility/aria-role': 'warn',
    'vuejs-accessibility/label-has-for': [
      'warn',
      { required: { some: ['nesting', 'id'] } },
    ],
    /**
     * Custom rule to disallow raw `<a></a>` tag usage.
     * Learn more about vue-eslint-parser's AST syntax:
     * https://github.com/vuejs/vue-eslint-parser/blob/master/docs/ast.md
     */
    'vue/no-restricted-syntax': [
      'error',
      {
        selector: 'VElement[name="a"]',
        message: 'Use the <VLink> component instead of a raw <a> tag.',
      },
      {
        selector: 'VElement[name="nuxtlink"]',
        message: 'Use the <VLink> component instead of <NuxtLink>.',
      },
      {
        selector: 'VElement[name="routerlink"]',
        message: 'Use the <VLink> component instead of <RouterLink>.',
      },
    ],
    'unicorn/filename-case': ['error', { case: 'kebabCase' }],
    '@typescript-eslint/ban-ts-comment': ['warn'],
    '@typescript-eslint/no-var-requires': ['warn'],
  },
  overrides: [
    {
<<<<<<< HEAD
      files: ['*.js', '*.vue'],
      extends: ['plugin:jsdoc/recommended'],
      rules: {
        'jsdoc/check-tag-names': ['warn', { definedTags: ['values'] }],
        'jsdoc/require-hyphen-before-param-description': ['warn'],
=======
      files: ['*.ts'],
      rules: {
        'tsdoc/syntax': 'warn',
>>>>>>> ef84af53
      },
    },
  ],
  settings: {
    'vue-i18n': {
      localeDir: './src/locales/*.{json}',
      messageSyntaxVersion: '^8.24.3',
    },
  },
}<|MERGE_RESOLUTION|>--- conflicted
+++ resolved
@@ -83,17 +83,17 @@
   },
   overrides: [
     {
-<<<<<<< HEAD
       files: ['*.js', '*.vue'],
       extends: ['plugin:jsdoc/recommended'],
       rules: {
         'jsdoc/check-tag-names': ['warn', { definedTags: ['values'] }],
         'jsdoc/require-hyphen-before-param-description': ['warn'],
-=======
+      },
+    },
+    {
       files: ['*.ts'],
       rules: {
         'tsdoc/syntax': 'warn',
->>>>>>> ef84af53
       },
     },
   ],

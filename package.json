{
  "name": "cccatalog-frontend",
  "version": "2020.9.3",
  "description": "Common Creative search",
  "repository": {
    "type": "git",
    "url": "git+https://github.com/creativecommons/cccatalog-frontend.git"
  },
  "bugs": {
    "url": "https://github.com/creativecommons/cccatalog-frontend/issues"
  },
  "author": "sebworks",
  "private": true,
  "scripts": {
    "dev": "nuxt",
    "build": "nuxt build",
    "generate": "nuxt generate",
    "start": "nuxt start",
    "test": "jest",
    "test:unit": "jest",
    "test:e2e": "cypress open",
    "test:e2e:ci": "cypress run",
    "lint": "eslint --ext .js,.vue --ignore-path .gitignore .",
    "lintfix": "eslint --fix --ext .js,.vue --ignore-path .gitignore ."
  },
  "dependencies": {
<<<<<<< HEAD
    "@creativecommons/vocabulary": "^2020.8.7",
    "@nuxt/components": "^1.1.0",
    "@nuxtjs/sentry": "^4.3.4",
    "@nuxtjs/sitemap": "^2.4.0",
    "axios": "^0.20.0",
    "build-url": "^3.0.0",
=======
    "@creativecommons/vocabulary": "^2020.9.2",
    "@sentry/browser": "^5.20.1",
    "@sentry/integrations": "^5.20.1",
    "@sentry/node": "^5.20.1",
    "axios": "^0.18.0",
    "build-url": "^2.0.0",
>>>>>>> 621d4bf5
    "bulma": "^0.9.0",
    "case": "^1.6.3",
    "clipboard": "^2.0.6",
    "deepmerge": "^4.2.2",
    "focus-trap": "^5.1.0",
    "focus-trap-vue": "0.0.6",
    "js-cookie": "^2.2.1",
    "lodash.clonedeep": "^4.5.0",
    "lodash.findindex": "^4.6.0",
    "lodash.isempty": "^4.4.0",
    "lodash.sortby": "^4.7.0",
    "nuxt": "^2.14.5",
    "sixpack-client": "^2.1.0",
    "uuid": "^8.3.0",
    "vue-i18n": "^8.21.0"
  },
  "devDependencies": {
    "@nuxtjs/eslint-module": "^2.0.0",
    "@nuxtjs/svg": "^0.1.12",
    "@types/jest": "^26.0.10",
    "@vue/test-utils": "^1.0.4",
    "babel-core": "^7.0.0-bridge.0",
    "babel-eslint": "^10.1.0",
    "babel-jest": "^26.3.0",
    "cypress": "^5.0.0",
    "eslint": "^7.7.0",
    "eslint-config-prettier": "^6.11.0",
    "eslint-loader": "^4.0.2",
    "eslint-plugin-cypress": "^2.11.1",
    "eslint-plugin-prettier": "^3.1.4",
    "eslint-plugin-vue": "^6.2.2",
    "eslint-plugin-vue-a11y": "0.0.31",
    "glob": "^7.1.6",
    "husky": "^4.2.5",
    "jest": "^26.4.2",
    "jest-transform-stub": "^2.0.0",
    "lint-staged": "^10.2.13",
    "node-sass": "^4.14.1",
    "prettier": "^2.1.1",
    "sass-loader": "^10.0.1",
    "vue-jest": "^3.0.6"
  },
  "engines": {
    "node": ">= 6.0.0",
    "npm": ">= 3.0.0"
  },
  "browserslist": [
    "> 1%",
    "last 2 versions",
    "not ie <= 8"
  ],
  "husky": {
    "hooks": {
      "pre-commit": "lint-staged"
    }
  },
  "lint-staged": {
    "*.{js,vue}": "eslint --cache --fix",
    "*.{js,vue,css,md}": "prettier --write"
  }
}<|MERGE_RESOLUTION|>--- conflicted
+++ resolved
@@ -24,21 +24,12 @@
     "lintfix": "eslint --fix --ext .js,.vue --ignore-path .gitignore ."
   },
   "dependencies": {
-<<<<<<< HEAD
-    "@creativecommons/vocabulary": "^2020.8.7",
+    "@creativecommons/vocabulary": "^2020.9.2",
     "@nuxt/components": "^1.1.0",
-    "@nuxtjs/sentry": "^4.3.4",
+    "@nuxtjs/sentry": "^4.3.5",
     "@nuxtjs/sitemap": "^2.4.0",
     "axios": "^0.20.0",
     "build-url": "^3.0.0",
-=======
-    "@creativecommons/vocabulary": "^2020.9.2",
-    "@sentry/browser": "^5.20.1",
-    "@sentry/integrations": "^5.20.1",
-    "@sentry/node": "^5.20.1",
-    "axios": "^0.18.0",
-    "build-url": "^2.0.0",
->>>>>>> 621d4bf5
     "bulma": "^0.9.0",
     "case": "^1.6.3",
     "clipboard": "^2.0.6",
@@ -50,7 +41,7 @@
     "lodash.findindex": "^4.6.0",
     "lodash.isempty": "^4.4.0",
     "lodash.sortby": "^4.7.0",
-    "nuxt": "^2.14.5",
+    "nuxt": "^2.14.6",
     "sixpack-client": "^2.1.0",
     "uuid": "^8.3.0",
     "vue-i18n": "^8.21.0"
